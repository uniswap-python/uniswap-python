from collections import namedtuple
import os
import time
import logging
import functools
from typing import List, Any, Optional, Sequence, Union, Tuple, Iterable, Dict

from web3 import Web3
from web3._utils.abi import map_abi_data
from web3._utils.normalizers import BASE_RETURN_NORMALIZERS
from web3.contract import Contract, ContractFunction
from web3.exceptions import BadFunctionCallOutput, ContractLogicError
from web3.types import (
    TxParams,
    TxReceipt,
    Wei,
    Nonce,
)
from eth_typing.evm import Address, ChecksumAddress
from hexbytes import HexBytes

from .types import AddressLike
from .token import ERC20Token
from .tokens import get_tokens
from .exceptions import InvalidToken, InsufficientBalance
from .util import (
    _str_to_addr,
    _addr_to_str,
    _validate_address,
    _load_contract,
    _load_contract_erc20,
    chunks,
    encode_sqrt_ratioX96,
    get_max_tick,
    is_same_address,
    nearest_tick,
)
from .decorators import supports, check_approval
from .constants import (
    MAX_TICK,
    MAX_UINT_128,
    MIN_TICK,
    WETH9_ADDRESS,
    _netid_to_name,
    _factory_contract_addresses_v1,
    _factory_contract_addresses_v2,
    _router_contract_addresses_v2,
    _tick_spacing,
    _tick_bitmap_range,
    ETH_ADDRESS,
)

logger = logging.getLogger(__name__)


class Uniswap:
    """
    Wrapper around Uniswap contracts.
    """

    address: AddressLike
    version: int

    w3: Web3
    netid: int
    netname: str

    default_slippage: float
    use_estimate_gas: bool

    def __init__(
        self,
        address: Union[AddressLike, str, None],
        private_key: Optional[str],
        provider: str = None,
        web3: Web3 = None,
        version: int = 1,
        default_slippage: float = 0.01,
        use_estimate_gas: bool = True,
        # use_eip1559: bool = True,
        factory_contract_addr: str = None,
        router_contract_addr: str = None,
    ) -> None:
        """
        :param address: The public address of the ETH wallet to use.
        :param private_key: The private key of the ETH wallet to use.
        :param provider: Can be optionally set to a Web3 provider URI. If none set, will fall back to the PROVIDER environment variable, or web3 if set.
        :param web3: Can be optionally set to a custom Web3 instance.
        :param version: Which version of the Uniswap contracts to use.
        :param default_slippage: Default slippage for a trade, as a float (0.01 is 1%). WARNING: slippage is untested.
        :param factory_contract_addr: Can be optionally set to override the address of the factory contract.
        :param router_contract_addr: Can be optionally set to override the address of the router contract (v2 only).
        """
        self.address = _str_to_addr(
            address or "0x0000000000000000000000000000000000000000"
        )
        self.private_key = (
            private_key
            or "0x0000000000000000000000000000000000000000000000000000000000000000"
        )

        self.version = version
        if self.version not in [1, 2, 3]:
            raise Exception(
                f"Invalid version '{self.version}', only 1, 2 or 3 supported"
            )  # pragma: no cover

        # TODO: Write tests for slippage
        self.default_slippage = default_slippage
        self.use_estimate_gas = use_estimate_gas

        if web3:
            self.w3 = web3
        else:
            # Initialize web3. Extra provider for testing.
            if not provider:
                provider = os.environ["PROVIDER"]
            self.w3 = Web3(Web3.HTTPProvider(provider, request_kwargs={"timeout": 60}))

        # Cache netid to avoid extra RPC calls
        self.netid = int(self.w3.net.version)
        if self.netid in _netid_to_name:
            self.netname = _netid_to_name[self.netid]
        else:
            raise Exception(f"Unknown netid: {self.netid}")  # pragma: no cover
        logger.info(f"Using {self.w3} ('{self.netname}', netid: {self.netid})")

        self.last_nonce: Nonce = self.w3.eth.get_transaction_count(self.address)

        # This code automatically approves you for trading on the exchange.
        # max_approval is to allow the contract to exchange on your behalf.
        # max_approval_check checks that current approval is above a reasonable number
        # The program cannot check for max_approval each time because it decreases
        # with each trade.
        max_approval_hex = f"0x{64 * 'f'}"
        self.max_approval_int = int(max_approval_hex, 16)
        max_approval_check_hex = f"0x{15 * '0'}{49 * 'f'}"
        self.max_approval_check_int = int(max_approval_check_hex, 16)

        if self.version == 1:
            if factory_contract_addr is None:
                factory_contract_addr = _factory_contract_addresses_v1[self.netname]

            self.factory_contract = _load_contract(
                self.w3,
                abi_name="uniswap-v1/factory",
                address=_str_to_addr(factory_contract_addr),
            )
        elif self.version == 2:
            if router_contract_addr is None:
                router_contract_addr = _router_contract_addresses_v2[self.netname]
            self.router_address: AddressLike = _str_to_addr(router_contract_addr)

            if factory_contract_addr is None:
                factory_contract_addr = _factory_contract_addresses_v2[self.netname]
            self.factory_contract = _load_contract(
                self.w3,
                abi_name="uniswap-v2/factory",
                address=_str_to_addr(factory_contract_addr),
            )
            # Documented here: https://uniswap.org/docs/v2/smart-contracts/router02/
            self.router = _load_contract(
                self.w3,
                abi_name="uniswap-v2/router02",
                address=self.router_address,
            )
        elif self.version == 3:
            # https://github.com/Uniswap/uniswap-v3-periphery/blob/main/deploys.md
            factory_contract_address = _str_to_addr(
                "0x1F98431c8aD98523631AE4a59f267346ea31F984"
            )
            self.factory_contract = _load_contract(
                self.w3, abi_name="uniswap-v3/factory", address=factory_contract_address
            )
            quoter_addr = _str_to_addr("0xb27308f9F90D607463bb33eA1BeBb41C27CE5AB6")
            self.router_address = _str_to_addr(
                "0xE592427A0AEce92De3Edee1F18E0157C05861564"
            )
            self.quoter = _load_contract(
                self.w3, abi_name="uniswap-v3/quoter", address=quoter_addr
            )
            self.router = _load_contract(
                self.w3, abi_name="uniswap-v3/router", address=self.router_address
            )
<<<<<<< HEAD
            self.positionManager_addr = _str_to_addr("0xC36442b4a4522E871399CD717aBDD847Ab11FE88")
            self.nonFungiblePositionManager = _load_contract(
                self.w3, abi_name="uniswap-v3/nonFungiblePositionManager", address=self.positionManager_addr
            )
            if self.netname == 'arbitrum':
                multicall2_addr = _str_to_addr("0x50075F151ABC5B6B448b1272A0a1cFb5CFA25828")
            else:    
                multicall2_addr = _str_to_addr("0x5BA1e12693Dc8F9c48aAD8770482f4739bEeD696")
=======
            self.positionManager_addr = _str_to_addr(
                "0xC36442b4a4522E871399CD717aBDD847Ab11FE88"
            )
            self.nonFungiblePositionManager = _load_contract(
                self.w3,
                abi_name="uniswap-v3/nonFungiblePositionManager",
                address=self.positionManager_addr,
            )
            if self.netname == "arbitrum":
                multicall2_addr = _str_to_addr(
                    "0x50075F151ABC5B6B448b1272A0a1cFb5CFA25828"
                )
            else:
                multicall2_addr = _str_to_addr(
                    "0x5BA1e12693Dc8F9c48aAD8770482f4739bEeD696"
                )
>>>>>>> 0d163c52
            self.multicall2 = _load_contract(
                self.w3, abi_name="uniswap-v3/multicall", address=multicall2_addr
            )
        else:
            raise Exception(
                f"Invalid version '{self.version}', only 1, 2 or 3 supported"
            )

        if hasattr(self, "factory_contract"):
            logger.info(f"Using factory contract: {self.factory_contract}")

    # ------ Market --------------------------------------------------------------------

    def get_price_input(
        self,
        token0: AddressLike,  # input token
        token1: AddressLike,  # output token
        qty: int,
        fee: int = None,
        route: Optional[List[AddressLike]] = None,
    ) -> int:
        """Given `qty` amount of the input `token0`, returns the maximum output amount of output `token1`."""
        if fee is None:
            fee = 3000
            if self.version == 3:
                logger.warning("No fee set, assuming 0.3%")

        if token0 == ETH_ADDRESS:
            return self._get_eth_token_input_price(token1, Wei(qty), fee)
        elif token1 == ETH_ADDRESS:
            return self._get_token_eth_input_price(token0, qty, fee)
        else:
            return self._get_token_token_input_price(token0, token1, qty, fee, route)

    def get_price_output(
        self,
        token0: AddressLike,
        token1: AddressLike,
        qty: int,
        fee: int = None,
        route: Optional[List[AddressLike]] = None,
    ) -> int:
        """Returns the minimum amount of `token0` required to buy `qty` amount of `token1`."""
        if fee is None:
            fee = 3000
            if self.version == 3:
                logger.warning("No fee set, assuming 0.3%")

        if is_same_address(token0, ETH_ADDRESS):
            return self._get_eth_token_output_price(token1, qty, fee)
        elif is_same_address(token1, ETH_ADDRESS):
            return self._get_token_eth_output_price(token0, Wei(qty), fee)
        else:
            return self._get_token_token_output_price(token0, token1, qty, fee, route)

    def _get_eth_token_input_price(
        self,
        token: AddressLike,  # output token
        qty: Wei,
        fee: int,
    ) -> Wei:
        """Public price (i.e. amount of output token received) for ETH to token trades with an exact input."""
        if self.version == 1:
            ex = self._exchange_contract(token)
            price: Wei = ex.functions.getEthToTokenInputPrice(qty).call()
        elif self.version == 2:
            price = self.router.functions.getAmountsOut(
                qty, [self.get_weth_address(), token]
            ).call()[-1]
        elif self.version == 3:
            price = self._get_token_token_input_price(
                self.get_weth_address(), token, qty, fee=fee
            )  # type: ignore
        else:
            raise ValueError  # pragma: no cover
        return price

    def _get_token_eth_input_price(
        self,
        token: AddressLike,  # input token
        qty: int,
        fee: int,
    ) -> int:
        """Public price (i.e. amount of ETH received) for token to ETH trades with an exact input."""
        if self.version == 1:
            ex = self._exchange_contract(token)
            price: int = ex.functions.getTokenToEthInputPrice(qty).call()
        elif self.version == 2:
            price = self.router.functions.getAmountsOut(
                qty, [token, self.get_weth_address()]
            ).call()[-1]
        elif self.version == 3:
            price = self._get_token_token_input_price(
                token, self.get_weth_address(), qty, fee=fee
            )
        else:
            raise ValueError  # pragma: no cover
        return price

    def _get_token_token_input_price(
        self,
        token0: AddressLike,  # input token
        token1: AddressLike,  # output token
        qty: int,
        fee: int,
        route: Optional[List[AddressLike]] = None,
    ) -> int:
        """
        Public price (i.e. amount of output token received) for token to token trades with an exact input.

        :param fee: (v3 only) The pool's fee in hundredths of a bip, i.e. 1e-6 (3000 is 0.3%)
        """
        if route is None:
            if self.version == 2:
                # If one of the tokens are WETH, delegate to appropriate call.
                # See: https://github.com/shanefontaine/uniswap-python/issues/22
                if is_same_address(token0, self.get_weth_address()):
                    return int(self._get_eth_token_input_price(token1, Wei(qty), fee))
                elif is_same_address(token1, self.get_weth_address()):
                    return int(self._get_token_eth_input_price(token0, qty, fee))

                route = [token0, self.get_weth_address(), token1]
                logger.warning(f"No route specified, assuming route: {route}")

        if self.version == 2:
            price: int = self.router.functions.getAmountsOut(qty, route).call()[-1]
        elif self.version == 3:
            if route:
                # NOTE: to support custom routes we need to support the Path data encoding: https://github.com/Uniswap/uniswap-v3-periphery/blob/main/contracts/libraries/Path.sol
                # result: tuple = self.quoter.functions.quoteExactInput(route, qty).call()
                raise Exception("custom route not yet supported for v3")

            # FIXME: How to calculate this properly? See https://docs.uniswap.org/reference/libraries/SqrtPriceMath
            sqrtPriceLimitX96 = 0
            price = self.quoter.functions.quoteExactInputSingle(
                token0, token1, fee, qty, sqrtPriceLimitX96
            ).call()
        else:
            raise ValueError("function not supported for this version of Uniswap")
        return price

    def _get_eth_token_output_price(
        self,
        token: AddressLike,  # output token
        qty: int,
        fee: int = None,
    ) -> Wei:
        """Public price (i.e. amount of ETH needed) for ETH to token trades with an exact output."""
        if self.version == 1:
            ex = self._exchange_contract(token)
            price: Wei = ex.functions.getEthToTokenOutputPrice(qty).call()
        elif self.version == 2:
            route = [self.get_weth_address(), token]
            price = self.router.functions.getAmountsIn(qty, route).call()[0]
        elif self.version == 3:
            if fee is None:
                logger.warning("No fee set, assuming 0.3%")
                fee = 3000
            price = Wei(
                self._get_token_token_output_price(
                    self.get_weth_address(), token, qty, fee=fee
                )
            )
        else:
            raise ValueError  # pragma: no cover
        return price

    def _get_token_eth_output_price(
        self, token: AddressLike, qty: Wei, fee: int = None  # input token
    ) -> int:
        """Public price (i.e. amount of input token needed) for token to ETH trades with an exact output."""
        if self.version == 1:
            ex = self._exchange_contract(token)
            price: int = ex.functions.getTokenToEthOutputPrice(qty).call()
        elif self.version == 2:
            route = [token, self.get_weth_address()]
            price = self.router.functions.getAmountsIn(qty, route).call()[0]
        elif self.version == 3:
            if not fee:
                logger.warning("No fee set, assuming 0.3%")
                fee = 3000
            price = self._get_token_token_output_price(
                token, self.get_weth_address(), qty, fee=fee
            )
        else:
            raise ValueError  # pragma: no cover
        return price

    @supports([2, 3])
    def _get_token_token_output_price(
        self,
        token0: AddressLike,  # input token
        token1: AddressLike,  # output token
        qty: int,
        fee: int = None,
        route: Optional[List[AddressLike]] = None,
    ) -> int:
        """
        Public price (i.e. amount of input token needed) for token to token trades with an exact output.

        :param fee: (v3 only) The pool's fee in hundredths of a bip, i.e. 1e-6 (3000 is 0.3%)
        """
        if not route:
            if self.version == 2:
                # If one of the tokens are WETH, delegate to appropriate call.
                # See: https://github.com/shanefontaine/uniswap-python/issues/22
                if is_same_address(token0, self.get_weth_address()):
                    return int(self._get_eth_token_output_price(token1, qty, fee))
                elif is_same_address(token1, self.get_weth_address()):
                    return int(self._get_token_eth_output_price(token0, Wei(qty), fee))

                route = [token0, self.get_weth_address(), token1]
                logger.warning(f"No route specified, assuming route: {route}")

        if self.version == 2:
            price: int = self.router.functions.getAmountsIn(qty, route).call()[0]
        elif self.version == 3:
            if not fee:
                logger.warning("No fee set, assuming 0.3%")
                fee = 3000
            if route:
                # NOTE: to support custom routes we need to support the Path data encoding: https://github.com/Uniswap/uniswap-v3-periphery/blob/main/contracts/libraries/Path.sol
                # result: tuple = self.quoter.functions.quoteExactOutput(route, qty).call()
                raise Exception("custom route not yet supported for v3")

            # FIXME: How to calculate this properly?
            #   - https://docs.uniswap.org/reference/libraries/SqrtPriceMath
            #   - https://github.com/Uniswap/uniswap-v3-sdk/blob/main/src/swapRouter.ts
            sqrtPriceLimitX96 = 0
            price = self.quoter.functions.quoteExactOutputSingle(
                token0, token1, fee, qty, sqrtPriceLimitX96
            ).call()
        else:
            raise ValueError  # pragma: no cover
        return price

    # ------ Make Trade ----------------------------------------------------------------
    @check_approval
    def make_trade(
        self,
        input_token: AddressLike,
        output_token: AddressLike,
        qty: Union[int, Wei],
        recipient: AddressLike = None,
        fee: int = None,
        slippage: float = None,
        fee_on_transfer: bool = False,
    ) -> HexBytes:
        """Make a trade by defining the qty of the input token."""
        if fee is None:
            fee = 3000
            if self.version == 3:
                logger.warning("No fee set, assuming 0.3%")

        if slippage is None:
            slippage = self.default_slippage

        if input_token == output_token:
            raise ValueError

        if input_token == ETH_ADDRESS:
            return self._eth_to_token_swap_input(
                output_token, Wei(qty), recipient, fee, slippage, fee_on_transfer
            )
        elif output_token == ETH_ADDRESS:
            return self._token_to_eth_swap_input(
                input_token, qty, recipient, fee, slippage, fee_on_transfer
            )
        else:
            return self._token_to_token_swap_input(
                input_token,
                output_token,
                qty,
                recipient,
                fee,
                slippage,
                fee_on_transfer,
            )

    @check_approval
    def make_trade_output(
        self,
        input_token: AddressLike,
        output_token: AddressLike,
        qty: Union[int, Wei],
        recipient: AddressLike = None,
        fee: int = None,
        slippage: float = None,
    ) -> HexBytes:
        """Make a trade by defining the qty of the output token."""
        if fee is None:
            fee = 3000
            if self.version == 3:
                logger.warning("No fee set, assuming 0.3%")

        if slippage is None:
            slippage = self.default_slippage

        if input_token == output_token:
            raise ValueError

        if input_token == ETH_ADDRESS:
            balance = self.get_eth_balance()
            need = self._get_eth_token_output_price(output_token, qty)
            if balance < need:
                raise InsufficientBalance(balance, need)
            return self._eth_to_token_swap_output(
                output_token, qty, recipient, fee, slippage
            )
        elif output_token == ETH_ADDRESS:
            return self._token_to_eth_swap_output(
                input_token, Wei(qty), recipient, fee, slippage
            )
        else:
            return self._token_to_token_swap_output(
                input_token, output_token, qty, recipient, fee, slippage
            )

    def _eth_to_token_swap_input(
        self,
        output_token: AddressLike,
        qty: Wei,
        recipient: Optional[AddressLike],
        fee: int,
        slippage: float,
        fee_on_transfer: bool = False,
    ) -> HexBytes:
        """Convert ETH to tokens given an input amount."""
        if output_token == ETH_ADDRESS:
            raise ValueError

        eth_balance = self.get_eth_balance()
        if qty > eth_balance:
            raise InsufficientBalance(eth_balance, qty)

        if self.version == 1:
            token_funcs = self._exchange_contract(output_token).functions
            tx_params = self._get_tx_params(qty)
            func_params: List[Any] = [qty, self._deadline()]
            if not recipient:
                function = token_funcs.ethToTokenSwapInput(*func_params)
            else:
                func_params.append(recipient)
                function = token_funcs.ethToTokenTransferInput(*func_params)
            return self._build_and_send_tx(function, tx_params)

        elif self.version == 2:
            if recipient is None:
                recipient = self.address
            amount_out_min = int(
                (1 - slippage) * self._get_eth_token_input_price(output_token, qty, fee)
            )
            if fee_on_transfer:
                func = (
                    self.router.functions.swapExactETHForTokensSupportingFeeOnTransferTokens
                )
            else:
                func = self.router.functions.swapExactETHForTokens
            return self._build_and_send_tx(
                func(
                    amount_out_min,
                    [self.get_weth_address(), output_token],
                    recipient,
                    self._deadline(),
                ),
                self._get_tx_params(qty),
            )
        elif self.version == 3:
            if recipient is None:
                recipient = self.address

            if fee_on_transfer:
                raise Exception("fee on transfer not supported by Uniswap v3")

            min_tokens_bought = int(
                (1 - slippage)
                * self._get_eth_token_input_price(output_token, qty, fee=fee)
            )
            sqrtPriceLimitX96 = 0

            return self._build_and_send_tx(
                self.router.functions.exactInputSingle(
                    {
                        "tokenIn": self.get_weth_address(),
                        "tokenOut": output_token,
                        "fee": fee,
                        "recipient": recipient,
                        "deadline": self._deadline(),
                        "amountIn": qty,
                        "amountOutMinimum": min_tokens_bought,
                        "sqrtPriceLimitX96": sqrtPriceLimitX96,
                    }
                ),
                self._get_tx_params(value=qty),
            )
        else:
            raise ValueError  # pragma: no cover

    def _token_to_eth_swap_input(
        self,
        input_token: AddressLike,
        qty: int,
        recipient: Optional[AddressLike],
        fee: int,
        slippage: float,
        fee_on_transfer: bool = False,
    ) -> HexBytes:
        """Convert tokens to ETH given an input amount."""
        if input_token == ETH_ADDRESS:
            raise ValueError

        # Balance check
        input_balance = self.get_token_balance(input_token)
        if qty > input_balance:
            raise InsufficientBalance(input_balance, qty)

        if self.version == 1:
            token_funcs = self._exchange_contract(input_token).functions
            func_params: List[Any] = [qty, 1, self._deadline()]
            if not recipient:
                function = token_funcs.tokenToEthSwapInput(*func_params)
            else:
                func_params.append(recipient)
                function = token_funcs.tokenToEthTransferInput(*func_params)
            return self._build_and_send_tx(function)
        elif self.version == 2:
            if recipient is None:
                recipient = self.address
            amount_out_min = int(
                (1 - slippage) * self._get_token_eth_input_price(input_token, qty, fee)
            )
            if fee_on_transfer:
                func = (
                    self.router.functions.swapExactTokensForETHSupportingFeeOnTransferTokens
                )
            else:
                func = self.router.functions.swapExactTokensForETH
            return self._build_and_send_tx(
                func(
                    qty,
                    amount_out_min,
                    [input_token, self.get_weth_address()],
                    recipient,
                    self._deadline(),
                ),
            )
        elif self.version == 3:
            if recipient is None:
                recipient = self.address

            if fee_on_transfer:
                raise Exception("fee on transfer not supported by Uniswap v3")

            output_token = self.get_weth_address()
            min_tokens_bought = int(
                (1 - slippage)
                * self._get_token_eth_input_price(input_token, qty, fee=fee)
            )
            sqrtPriceLimitX96 = 0

            swap_data = self.router.encodeABI(
                fn_name="exactInputSingle",
                args=[
                    (
                        input_token,
                        output_token,
                        fee,
                        ETH_ADDRESS,
                        self._deadline(),
                        qty,
                        min_tokens_bought,
                        sqrtPriceLimitX96,
                    )
                ],
            )

            unwrap_data = self.router.encodeABI(
                fn_name="unwrapWETH9", args=[min_tokens_bought, recipient]
            )

            # Multicall
            return self._build_and_send_tx(
                self.router.functions.multicall([swap_data, unwrap_data]),
                self._get_tx_params(),
            )
        else:
            raise ValueError  # pragma: no cover

    def _token_to_token_swap_input(
        self,
        input_token: AddressLike,
        output_token: AddressLike,
        qty: int,
        recipient: Optional[AddressLike],
        fee: int,
        slippage: float,
        fee_on_transfer: bool = False,
    ) -> HexBytes:
        """Convert tokens to tokens given an input amount."""
        # Balance check
        input_balance = self.get_token_balance(input_token)
        if qty > input_balance:
            raise InsufficientBalance(input_balance, qty)

        if recipient is None:
            recipient = self.address

        if input_token == ETH_ADDRESS:
            raise ValueError
        elif output_token == ETH_ADDRESS:
            raise ValueError

        if self.version == 1:
            token_funcs = self._exchange_contract(input_token).functions
            # TODO: This might not be correct
            min_tokens_bought, min_eth_bought = self._calculate_max_output_token(
                input_token, qty, output_token
            )
            func_params = [
                qty,
                min_tokens_bought,
                min_eth_bought,
                self._deadline(),
                output_token,
            ]
            if not recipient:
                function = token_funcs.tokenToTokenSwapInput(*func_params)
            else:
                func_params.insert(len(func_params) - 1, recipient)
                function = token_funcs.tokenToTokenTransferInput(*func_params)
            return self._build_and_send_tx(function)
        elif self.version == 2:
            min_tokens_bought = int(
                (1 - slippage)
                * self._get_token_token_input_price(
                    input_token, output_token, qty, fee=fee
                )
            )
            if fee_on_transfer:
                func = (
                    self.router.functions.swapExactTokensForTokensSupportingFeeOnTransferTokens
                )
            else:
                func = self.router.functions.swapExactTokensForTokens
            return self._build_and_send_tx(
                func(
                    qty,
                    min_tokens_bought,
                    [input_token, self.get_weth_address(), output_token],
                    recipient,
                    self._deadline(),
                ),
            )
        elif self.version == 3:
            if fee_on_transfer:
                raise Exception("fee on transfer not supported by Uniswap v3")

            min_tokens_bought = int(
                (1 - slippage)
                * self._get_token_token_input_price(
                    input_token, output_token, qty, fee=fee
                )
            )
            sqrtPriceLimitX96 = 0

            return self._build_and_send_tx(
                self.router.functions.exactInputSingle(
                    {
                        "tokenIn": input_token,
                        "tokenOut": output_token,
                        "fee": fee,
                        "recipient": recipient,
                        "deadline": self._deadline(),
                        "amountIn": qty,
                        "amountOutMinimum": min_tokens_bought,
                        "sqrtPriceLimitX96": sqrtPriceLimitX96,
                    }
                ),
                self._get_tx_params(),
            )
        else:
            raise ValueError  # pragma: no cover

    def _eth_to_token_swap_output(
        self,
        output_token: AddressLike,
        qty: int,
        recipient: Optional[AddressLike],
        fee: int,
        slippage: float,
    ) -> HexBytes:
        """Convert ETH to tokens given an output amount."""
        if output_token == ETH_ADDRESS:
            raise ValueError

        # Balance check
        eth_balance = self.get_eth_balance()
        cost = self._get_eth_token_output_price(output_token, qty, fee)
        amount_in_max = Wei(int((1 + slippage) * cost))

        # We check balance against amount_in_max rather than cost to be conservative
        if amount_in_max > eth_balance:
            raise InsufficientBalance(eth_balance, amount_in_max)

        if self.version == 1:
            token_funcs = self._exchange_contract(output_token).functions
            eth_qty = self._get_eth_token_output_price(output_token, qty)
            tx_params = self._get_tx_params(eth_qty)
            func_params: List[Any] = [qty, self._deadline()]
            if not recipient:
                function = token_funcs.ethToTokenSwapOutput(*func_params)
            else:
                func_params.append(recipient)
                function = token_funcs.ethToTokenTransferOutput(*func_params)
            return self._build_and_send_tx(function, tx_params)
        elif self.version == 2:
            if recipient is None:
                recipient = self.address
            eth_qty = int(
                (1 + slippage)
                * self._get_eth_token_output_price(output_token, qty, fee)
            )  # type: ignore
            return self._build_and_send_tx(
                self.router.functions.swapETHForExactTokens(
                    qty,
                    [self.get_weth_address(), output_token],
                    recipient,
                    self._deadline(),
                ),
                self._get_tx_params(eth_qty),
            )
        elif self.version == 3:
            if recipient is None:
                recipient = self.address

            sqrtPriceLimitX96 = 0

            swap_data = self.router.encodeABI(
                fn_name="exactOutputSingle",
                args=[
                    (
                        self.get_weth_address(),
                        output_token,
                        fee,
                        recipient,
                        self._deadline(),
                        qty,
                        amount_in_max,
                        sqrtPriceLimitX96,
                    )
                ],
            )

            refund_data = self.router.encodeABI(fn_name="refundETH", args=None)

            # Multicall
            return self._build_and_send_tx(
                self.router.functions.multicall([swap_data, refund_data]),
                self._get_tx_params(value=amount_in_max),
            )
        else:
            raise ValueError

    def _token_to_eth_swap_output(
        self,
        input_token: AddressLike,
        qty: Wei,
        recipient: Optional[AddressLike],
        fee: int,
        slippage: float,
    ) -> HexBytes:
        """Convert tokens to ETH given an output amount."""
        if input_token == ETH_ADDRESS:
            raise ValueError

        # Balance check
        input_balance = self.get_token_balance(input_token)
        cost = self._get_token_eth_output_price(input_token, qty, fee)
        amount_in_max = int((1 + slippage) * cost)

        # We check balance against amount_in_max rather than cost to be conservative
        if amount_in_max > input_balance:
            raise InsufficientBalance(input_balance, amount_in_max)

        if self.version == 1:
            # From https://uniswap.org/docs/v1/frontend-integration/trade-tokens/
            # Is all this really necessary? Can't we just use `cost` for max_tokens?
            outputAmount = qty
            inputReserve = self.get_ex_token_balance(input_token)
            outputReserve = self.get_ex_eth_balance(input_token)

            numerator = outputAmount * inputReserve * 1000
            denominator = (outputReserve - outputAmount) * 997
            inputAmount = numerator / denominator + 1

            max_tokens = int((1 + slippage) * inputAmount)

            ex = self._exchange_contract(input_token)
            func_params: List[Any] = [qty, max_tokens, self._deadline()]
            if not recipient:
                function = ex.functions.tokenToEthSwapOutput(*func_params)
            else:
                func_params.append(recipient)
                function = ex.functions.tokenToEthTransferOutput(*func_params)
            return self._build_and_send_tx(function)
        elif self.version == 2:
            if recipient is None:
                recipient = self.address

            max_tokens = int((1 + slippage) * cost)
            return self._build_and_send_tx(
                self.router.functions.swapTokensForExactETH(
                    qty,
                    max_tokens,
                    [input_token, self.get_weth_address()],
                    recipient,
                    self._deadline(),
                ),
            )
        elif self.version == 3:
            if recipient is None:
                recipient = self.address

            sqrtPriceLimitX96 = 0

            swap_data = self.router.encodeABI(
                fn_name="exactOutputSingle",
                args=[
                    (
                        input_token,
                        self.get_weth_address(),
                        fee,
                        ETH_ADDRESS,
                        self._deadline(),
                        qty,
                        amount_in_max,
                        sqrtPriceLimitX96,
                    )
                ],
            )

            unwrap_data = self.router.encodeABI(
                fn_name="unwrapWETH9", args=[qty, recipient]
            )

            # Multicall
            return self._build_and_send_tx(
                self.router.functions.multicall([swap_data, unwrap_data]),
                self._get_tx_params(),
            )
        else:
            raise ValueError

    def _token_to_token_swap_output(
        self,
        input_token: AddressLike,
        output_token: AddressLike,
        qty: int,
        recipient: Optional[AddressLike],
        fee: int,
        slippage: float,
    ) -> HexBytes:
        """Convert tokens to tokens given an output amount.

        :param fee: TODO
        """
        if input_token == ETH_ADDRESS:
            raise ValueError
        elif output_token == ETH_ADDRESS:
            raise ValueError

        # Balance check
        input_balance = self.get_token_balance(input_token)
        cost = self._get_token_token_output_price(input_token, output_token, qty, fee)
        amount_in_max = int((1 + slippage) * cost)
        if (
            amount_in_max > input_balance
        ):  # We check balance against amount_in_max rather than cost to be conservative
            raise InsufficientBalance(input_balance, amount_in_max)

        if self.version == 1:
            token_funcs = self._exchange_contract(input_token).functions
            max_tokens_sold, max_eth_sold = self._calculate_max_input_token(
                input_token, qty, output_token
            )
            tx_params = self._get_tx_params()
            func_params = [
                qty,
                max_tokens_sold,
                max_eth_sold,
                self._deadline(),
                output_token,
            ]
            if not recipient:
                function = token_funcs.tokenToTokenSwapOutput(*func_params)
            else:
                func_params.insert(len(func_params) - 1, recipient)
                function = token_funcs.tokenToTokenTransferOutput(*func_params)
            return self._build_and_send_tx(function, tx_params)
        elif self.version == 2:
            if recipient is None:
                recipient = self.address
            cost = self._get_token_token_output_price(
                input_token, output_token, qty, fee=fee
            )
            amount_in_max = int((1 + slippage) * cost)
            return self._build_and_send_tx(
                self.router.functions.swapTokensForExactTokens(
                    qty,
                    amount_in_max,
                    [input_token, self.get_weth_address(), output_token],
                    recipient,
                    self._deadline(),
                ),
            )
        elif self.version == 3:
            if recipient is None:
                recipient = self.address

            sqrtPriceLimitX96 = 0

            return self._build_and_send_tx(
                self.router.functions.exactOutputSingle(
                    {
                        "tokenIn": input_token,
                        "tokenOut": output_token,
                        "fee": fee,
                        "recipient": recipient,
                        "deadline": self._deadline(),
                        "amountOut": qty,
                        "amountInMaximum": amount_in_max,
                        "sqrtPriceLimitX96": sqrtPriceLimitX96,
                    },
                ),
                self._get_tx_params(),
            )
        else:
            raise ValueError

    # ------ Wallet balance ------------------------------------------------------------
    def get_eth_balance(self) -> Wei:
        """Get the balance of ETH for your address."""
        return self.w3.eth.get_balance(self.address)

    def get_token_balance(self, token: AddressLike) -> int:
        """Get the balance of a token for your address."""
        _validate_address(token)
        if _addr_to_str(token) == ETH_ADDRESS:
            return self.get_eth_balance()
        erc20 = _load_contract_erc20(self.w3, token)
        balance: int = erc20.functions.balanceOf(self.address).call()
        return balance

    # ------ ERC20 Pool ----------------------------------------------------------------
    @supports([1])
    def get_ex_eth_balance(self, token: AddressLike) -> int:
        """Get the balance of ETH in an exchange contract."""
        ex_addr: AddressLike = self._exchange_address_from_token(token)
        return self.w3.eth.get_balance(ex_addr)

    @supports([1])
    def get_ex_token_balance(self, token: AddressLike) -> int:
        """Get the balance of a token in an exchange contract."""
        erc20 = _load_contract_erc20(self.w3, token)
        balance: int = erc20.functions.balanceOf(
            self._exchange_address_from_token(token)
        ).call()
        return balance

    # TODO: ADD TOTAL SUPPLY
    @supports([1])
    def get_exchange_rate(self, token: AddressLike) -> float:
        """Get the current ETH/token exchange rate of the token."""
        eth_reserve = self.get_ex_eth_balance(token)
        token_reserve = self.get_ex_token_balance(token)
        return float(token_reserve / eth_reserve)

    # ------ Liquidity -----------------------------------------------------------------
    @supports([1])
    @check_approval
    def add_liquidity(
        self, token: AddressLike, max_eth: Wei, min_liquidity: int = 1
    ) -> HexBytes:
        """Add liquidity to the pool."""
        tx_params = self._get_tx_params(max_eth)
        # Add 1 to avoid rounding errors, per
        # https://hackmd.io/hthz9hXKQmSyXfMbPsut1g#Add-Liquidity-Calculations
        max_token = int(max_eth * self.get_exchange_rate(token)) + 10
        func_params = [min_liquidity, max_token, self._deadline()]
        function = self._exchange_contract(token).functions.addLiquidity(*func_params)
        return self._build_and_send_tx(function, tx_params)

    @supports([1])
    @check_approval
    def remove_liquidity(self, token: str, max_token: int) -> HexBytes:
        """Remove liquidity from the pool."""
        func_params = [int(max_token), 1, 1, self._deadline()]
        function = self._exchange_contract(token).functions.removeLiquidity(
            *func_params
        )
        return self._build_and_send_tx(function)

    @supports([3])
    def mint_liquidity(
        self,
        pool: Contract,
        amount_0: int,
        amount_1: int,
        tick_lower: int,
        tick_upper: int,
<<<<<<< HEAD
        deadline: int = 2**64
=======
        deadline: int = 2**64,
>>>>>>> 0d163c52
    ) -> TxReceipt:
        """
        add liquidity to pool and mint position nft
        """
<<<<<<< HEAD
        
        token_0 = pool.functions.token0().call()
        token_1 = pool.functions.token1().call()
        token_0_instance = _load_contract(
            self.w3, abi_name="erc20", address=token_0
        )
        token_1_instance = _load_contract(
            self.w3, abi_name="erc20", address=token_1
        )
=======

        token_0 = pool.functions.token0().call()
        token_1 = pool.functions.token1().call()
        token_0_instance = _load_contract(self.w3, abi_name="erc20", address=token_0)
        token_1_instance = _load_contract(self.w3, abi_name="erc20", address=token_1)
>>>>>>> 0d163c52

        balance_0 = self.get_token_balance(token_0)
        balance_1 = self.get_token_balance(token_1)

<<<<<<< HEAD
        assert balance_0 > amount_0, f'Have {balance_0}, need {amount_0}: {token_0}'
        assert balance_1 > amount_1, f'Have {balance_1}, need {amount_1}: {token_1}'
=======
        assert balance_0 > amount_0, f"Have {balance_0}, need {amount_0}: {token_0}"
        assert balance_1 > amount_1, f"Have {balance_1}, need {amount_1}: {token_1}"
>>>>>>> 0d163c52

        fee = pool.functions.fee().call()
        tick_lower = nearest_tick(tick_lower, fee)
        tick_upper = nearest_tick(tick_upper, fee)
        assert tick_lower < tick_upper, "Invalid tick range"

        *_, isInit = pool.functions.slot0().call()
        # If pool is not initialized, init pool w/ sqrt_price_x96 encoded from amount_0 & amount_1
        if isInit is False:
            sqrt_pricex96 = encode_sqrt_ratioX96(amount_0, amount_1)
<<<<<<< HEAD
            pool.functions.initialize(sqrt_pricex96).transact({'from':_addr_to_str(self.address)})
        
        nft_manager = self.nonFungiblePositionManager
        token_0_instance.functions.approve(nft_manager.address, amount_0).transact({'from':_addr_to_str(self.address)})
        token_1_instance.functions.approve(nft_manager.address, amount_1).transact({'from':_addr_to_str(self.address)})
=======
            pool.functions.initialize(sqrt_pricex96).transact(
                {"from": _addr_to_str(self.address)}
            )

        nft_manager = self.nonFungiblePositionManager
        token_0_instance.functions.approve(nft_manager.address, amount_0).transact(
            {"from": _addr_to_str(self.address)}
        )
        token_1_instance.functions.approve(nft_manager.address, amount_1).transact(
            {"from": _addr_to_str(self.address)}
        )
>>>>>>> 0d163c52

        # TODO: add slippage param
        tx_hash = nft_manager.functions.mint(
            (
                token_0,
                token_1,
<<<<<<< HEAD
                fee, 
=======
                fee,
>>>>>>> 0d163c52
                tick_lower,
                tick_upper,
                amount_0,
                amount_1,
                0,
                0,
                self.address,
<<<<<<< HEAD
                deadline
            )
        ).transact({'from':_addr_to_str(self.address)})
        receipt = self.w3.eth.wait_for_transaction_receipt(tx_hash)
        return receipt
    
    # TODO: should this be multiple functions?
    @supports([3])
    def close_position(
        self, 
        tokenId: int, 
        amount0Min: int = 0, 
        amount1Min: int = 0, 
        deadline: int = None
        ) -> TxReceipt:
=======
                deadline,
            )
        ).transact({"from": _addr_to_str(self.address)})
        receipt = self.w3.eth.wait_for_transaction_receipt(tx_hash)
        return receipt

    # TODO: should this be multiple functions?
    @supports([3])
    def close_position(
        self,
        tokenId: int,
        amount0Min: int = 0,
        amount1Min: int = 0,
        deadline: int = None,
    ) -> TxReceipt:
>>>>>>> 0d163c52
        """
        remove all liquidity from the position associated w/ tokenId, collect fees, and burn token.
        """
        position = self.nonFungiblePositionManager.functions.positions(tokenId).call()
<<<<<<< HEAD
        
=======

>>>>>>> 0d163c52
        if deadline is None:
            deadline = self._deadline()

        # If collecting fees in ETH, fees must be precomputed to protect against reentrancy
        # source: https://docs.uniswap.org/sdk/guides/liquidity/removing
<<<<<<< HEAD
        if position[2] == WETH9_ADDRESS or position[3] == WETH9_ADDRESS:
            amount0Min, amount1Min = self.nonFungiblePositionManager.functions.collect((
                tokenId,_addr_to_str(self.address),MAX_UINT_128,MAX_UINT_128
            )).call()
        
        tx_remove_liquidity = self.nonFungiblePositionManager.functions.decreaseLiquidity((
            tokenId, position[7], amount0Min, amount1Min, deadline
        )).transact({"from":_addr_to_str(self.address)})
        self.w3.eth.wait_for_transaction_receipt(tx_remove_liquidity)
        
        tx_collect_fees = self.nonFungiblePositionManager.functions.collect((
                tokenId,_addr_to_str(self.address),MAX_UINT_128,MAX_UINT_128
            )).transact({"from":_addr_to_str(self.address)})
        self.w3.eth.wait_for_transaction_receipt(tx_collect_fees)

        tx_burn = self.nonFungiblePositionManager.functions.burn(tokenId).transact({"from":_addr_to_str(self.address)})
=======

        if position[2] == WETH9_ADDRESS or position[3] == WETH9_ADDRESS:
            amount0Min, amount1Min = self.nonFungiblePositionManager.functions.collect(
                (tokenId, _addr_to_str(self.address), MAX_UINT_128, MAX_UINT_128)
            ).call()

        tx_remove_liquidity = (
            self.nonFungiblePositionManager.functions.decreaseLiquidity(
                (tokenId, position[7], amount0Min, amount1Min, deadline)
            ).transact({"from": _addr_to_str(self.address)})
        )
        self.w3.eth.wait_for_transaction_receipt(tx_remove_liquidity)

        tx_collect_fees = self.nonFungiblePositionManager.functions.collect(
            (tokenId, _addr_to_str(self.address), MAX_UINT_128, MAX_UINT_128)
        ).transact({"from": _addr_to_str(self.address)})
        self.w3.eth.wait_for_transaction_receipt(tx_collect_fees)

        tx_burn = self.nonFungiblePositionManager.functions.burn(tokenId).transact(
            {"from": _addr_to_str(self.address)}
        )
>>>>>>> 0d163c52
        receipt = self.w3.eth.wait_for_transaction_receipt(tx_burn)

        return receipt

    # Below two functions derived from: https://stackoverflow.com/questions/71814845/how-to-calculate-uniswap-v3-pools-total-value-locked-tvl-on-chain
<<<<<<< HEAD
    def get_token0_in_pool(self, liquidity: float, sqrtPrice: float, sqrtPriceLow: float, sqrtPriceHigh: float) ->  float:
        sqrtPrice = max(min(sqrtPrice, sqrtPriceHigh), sqrtPriceLow)
        return liquidity * (sqrtPriceHigh - sqrtPrice) / (sqrtPrice * sqrtPriceHigh)
    
    def get_token1_in_pool(self, liquidity: float, sqrtPrice: float, sqrtPriceLow: float, sqrtPriceHigh: float) -> float:
        sqrtPrice = max(min(sqrtPrice, sqrtPriceHigh), sqrtPriceLow)
        return liquidity * (sqrtPrice - sqrtPriceLow)


    #  Find maximum tick of the word at the largest index (wordPos) in the tickBitmap that contains an initialized tick
    def get_max_tick_from_wordpos(self, wordPos: int, bitmap: str, tick_spacing: int, fee: int) -> int:
=======
    def get_token0_in_pool(
        self,
        liquidity: float,
        sqrtPrice: float,
        sqrtPriceLow: float,
        sqrtPriceHigh: float,
    ) -> float:
        sqrtPrice = max(min(sqrtPrice, sqrtPriceHigh), sqrtPriceLow)
        return liquidity * (sqrtPriceHigh - sqrtPrice) / (sqrtPrice * sqrtPriceHigh)

    def get_token1_in_pool(
        self,
        liquidity: float,
        sqrtPrice: float,
        sqrtPriceLow: float,
        sqrtPriceHigh: float,
    ) -> float:
        sqrtPrice = max(min(sqrtPrice, sqrtPriceHigh), sqrtPriceLow)
        return liquidity * (sqrtPrice - sqrtPriceLow)

    #  Find maximum tick of the word at the largest index (wordPos) in the tickBitmap that contains an initialized tick
    def get_max_tick_from_wordpos(
        self, wordPos: int, bitmap: str, tick_spacing: int, fee: int
    ) -> int:
>>>>>>> 0d163c52
        compressed_tick = wordPos << 8
        _tick = compressed_tick * tick_spacing
        min_tick_in_word = nearest_tick(_tick, fee)
        max_tick_in_word = min_tick_in_word + (len(bitmap) * tick_spacing)
        return max_tick_in_word

    # Find minimum tick of word at the smallest index (wordPos) in the tickBitmap that contains an initialized tick
<<<<<<< HEAD
    def get_min_tick_from_wordpos(self, wordPos: int, tick_spacing: int, fee: int) ->  int:
=======
    def get_min_tick_from_wordpos(
        self, wordPos: int, tick_spacing: int, fee: int
    ) -> int:
>>>>>>> 0d163c52
        compressed_tick = wordPos << 8
        _tick = compressed_tick * tick_spacing
        min_tick_in_word = nearest_tick(_tick, fee)
        return min_tick_in_word

    # Find min or max tick in initialized tick range using the tickBitmap
<<<<<<< HEAD
    def find_tick_from_bitmap(self, bitmap_spacing: Tuple[int, int], pool: Contract, tick_spacing: int, fee: int, left: bool = True) -> Union[int, bool]:
=======
    def find_tick_from_bitmap(
        self,
        bitmap_spacing: Tuple[int, int],
        pool: Contract,
        tick_spacing: int,
        fee: int,
        left: bool = True,
    ) -> Union[int, bool]:
>>>>>>> 0d163c52
        # searching to the left (finding max tick)
        if left:
            min_wordPos = bitmap_spacing[1]
            max_wordPos = bitmap_spacing[0]
            step = -1
        # searching to the right (finding min tick)
        else:
            min_wordPos = bitmap_spacing[0]
            max_wordPos = bitmap_spacing[1]
            step = 1

        # Some fun tickBitmap hacks below.
<<<<<<< HEAD
        # Iterate thru each possible wordPos (based on tick_spacing), get the bitmap "word" (basically a sub-array of the full bitmap), 
        # check if there is an initialized tick, derive largest (or smallest) tick in this word
        # 
=======
        # Iterate thru each possible wordPos (based on tick_spacing), get the bitmap "word" (basically a sub-array of the full bitmap),
        # check if there is an initialized tick, derive largest (or smallest) tick in this word
        #
>>>>>>> 0d163c52
        # Since wordPos (int16 index of tickBitmap mapping) are calculated by (tick/tickspacing) >> 8, deriving tick from wordPos
        # is done by (wordPos << 8)*tickSpacing. This however does not find the precise tick (only a possible tick that could map to that bitmap sub-array, or word),
        # thus we must calculate the nearest viable tick depending on the tick_spacing of the pool using nearest_tick().
        # If searching for the maximum tick, we must then add-back len(bitmap)*tick_spacing as each bit in the bitmap should correspond to a tick.

        for wordPos in range(min_wordPos, max_wordPos, step):
            word = pool.functions.tickBitmap(wordPos).call()
            bitmap = bin(word)
            for bit in bitmap[3:]:
                if int(bit) == 1:
                    if left:
<<<<<<< HEAD
                        _max_tick = self.get_max_tick_from_wordpos(wordPos, bitmap, tick_spacing, fee)
                        return _max_tick
                    else:
                        _min_tick = self.get_min_tick_from_wordpos(wordPos, tick_spacing, fee)
                        return _min_tick
        return False

    def get_tvl_in_pool(self, pool: Contract) -> Tuple[float,float]:
=======
                        _max_tick = self.get_max_tick_from_wordpos(
                            wordPos, bitmap, tick_spacing, fee
                        )
                        return _max_tick
                    else:
                        _min_tick = self.get_min_tick_from_wordpos(
                            wordPos, tick_spacing, fee
                        )
                        return _min_tick
        return False

    def get_tvl_in_pool(self, pool: Contract) -> Tuple[float, float]:
>>>>>>> 0d163c52
        """
        Iterate through each tick in a pool and calculate the TVL on-chain

        Note: the output of this function may differ from what is returned by the
        UniswapV3 subgraph api (https://github.com/Uniswap/v3-subgraph/issues/74)

        Params
        ------
        pool: Contract
            pool contract instance to find TVL
        """
        pool_tick_output_types = (
<<<<<<< HEAD
            'uint128', 
            'int128', 
            'uint256', 
            'uint256', 
            'int56',
            'uint160',
            'uint32',
            'bool'
            )

        pool_immutables = self.get_pool_immutables(pool)
        pool_state = self.get_pool_state(pool)
        fee = pool_immutables['fee']
        sqrtPrice = pool_state['sqrtPriceX96'] / (1 << 96)
=======
            "uint128",
            "int128",
            "uint256",
            "uint256",
            "int56",
            "uint160",
            "uint32",
            "bool",
        )

        pool_immutables = self.get_pool_immutables(pool)
        pool_state = self.get_pool_state(pool)
        fee = pool_immutables["fee"]
        sqrtPrice = pool_state["sqrtPriceX96"] / (1 << 96)
>>>>>>> 0d163c52

        token0_liquidity = 0.0
        token1_liquidity = 0.0
        liquidity_total = 0.0
<<<<<<< HEAD
        
        TICK_SPACING = _tick_spacing[fee]

        BITMAP_SPACING = _tick_bitmap_range[fee]

        _max_tick = self.find_tick_from_bitmap(BITMAP_SPACING, pool, TICK_SPACING, fee, True)
        _min_tick = self.find_tick_from_bitmap(BITMAP_SPACING, pool, TICK_SPACING, fee, False)
=======

        TICK_SPACING = _tick_spacing[fee]
        BITMAP_SPACING = _tick_bitmap_range[fee]

        _max_tick = self.find_tick_from_bitmap(
            BITMAP_SPACING, pool, TICK_SPACING, fee, True
        )
        _min_tick = self.find_tick_from_bitmap(
            BITMAP_SPACING, pool, TICK_SPACING, fee, False
        )
>>>>>>> 0d163c52
        assert _max_tick != False, "Error finding max tick"
        assert _min_tick != False, "Error finding min tick"

        Batch = namedtuple("Batch", "ticks batchResults")
        ticks = []
        # Batching pool.functions.tick() calls as these are the major bottleneck to performance
        for batch in list(chunks(range(_min_tick, _max_tick, TICK_SPACING), 100)):
            _batch = []
            _ticks = []
            for tick in batch:
<<<<<<< HEAD
                _batch.append((pool.address, HexBytes(pool.functions.ticks(tick)._encode_transaction_data())))
=======
                _batch.append(
                    (
                        pool.address,
                        HexBytes(pool.functions.ticks(tick)._encode_transaction_data()),
                    )
                )
>>>>>>> 0d163c52
                _ticks.append(tick)
            ticks.append(Batch(_ticks, self.multicall(_batch, pool_tick_output_types)))

        for tickBatch in ticks:
            tick_arr = tickBatch.ticks
            for i in range(len(tick_arr)):
                tick = tick_arr[i]
                tickData = tickBatch.batchResults[i]
                # source: https://stackoverflow.com/questions/71814845/how-to-calculate-uniswap-v3-pools-total-value-locked-tvl-on-chain
                liquidityNet = tickData[1]
                liquidity_total += liquidityNet
                sqrtPriceLow = 1.0001 ** (tick // 2)
                sqrtPriceHigh = 1.0001 ** ((tick + TICK_SPACING) // 2)
<<<<<<< HEAD
                token0_liquidity += self.get_token0_in_pool(liquidity_total, sqrtPrice, sqrtPriceLow, sqrtPriceHigh)
                token1_liquidity += self.get_token1_in_pool(liquidity_total, sqrtPrice, sqrtPriceLow, sqrtPriceHigh)

        # Correcting for each token's respective decimals
        token0_decimals = _load_contract_erc20(self.w3, pool_immutables['token0']).functions.decimals().call()
        token1_decimals = _load_contract_erc20(self.w3, pool_immutables['token1']).functions.decimals().call()
        token0_liquidity = token0_liquidity // (10 ** token0_decimals) 
=======
                token0_liquidity += self.get_token0_in_pool(
                    liquidity_total, sqrtPrice, sqrtPriceLow, sqrtPriceHigh
                )
                token1_liquidity += self.get_token1_in_pool(
                    liquidity_total, sqrtPrice, sqrtPriceLow, sqrtPriceHigh
                )

        # Correcting for each token's respective decimals
        token0_decimals = (
            _load_contract_erc20(self.w3, pool_immutables["token0"])
            .functions.decimals()
            .call()
        )
        token1_decimals = (
            _load_contract_erc20(self.w3, pool_immutables["token1"])
            .functions.decimals()
            .call()
        )
        token0_liquidity = token0_liquidity // (10**token0_decimals)
>>>>>>> 0d163c52
        token1_liquidity = token1_liquidity // (10**token1_decimals)
        return (token0_liquidity, token1_liquidity)

    # ------ Approval Utils ------------------------------------------------------------
    def approve(self, token: AddressLike, max_approval: Optional[int] = None) -> None:
        """Give an exchange/router max approval of a token."""
        max_approval = self.max_approval_int if not max_approval else max_approval
        contract_addr = (
            self._exchange_address_from_token(token)
            if self.version == 1
            else self.router_address
        )
        function = _load_contract_erc20(self.w3, token).functions.approve(
            contract_addr, max_approval
        )
        logger.warning(f"Approving {_addr_to_str(token)}...")
        tx = self._build_and_send_tx(function)
        self.w3.eth.wait_for_transaction_receipt(tx, timeout=6000)

        # Add extra sleep to let tx propogate correctly
        time.sleep(1)

    def _is_approved(self, token: AddressLike) -> bool:
        """Check to see if the exchange and token is approved."""
        _validate_address(token)
        if self.version == 1:
            contract_addr = self._exchange_address_from_token(token)
        elif self.version in [2, 3]:
            contract_addr = self.router_address
        amount = (
            _load_contract_erc20(self.w3, token)
            .functions.allowance(self.address, contract_addr)
            .call()
        )
        if amount >= self.max_approval_check_int:
            return True
        else:
            return False

    # ------ Tx Utils ------------------------------------------------------------------
    def _deadline(self) -> int:
        """Get a predefined deadline. 10min by default (same as the Uniswap SDK)."""
        return int(time.time()) + 10 * 60

    def _build_and_send_tx(
        self, function: ContractFunction, tx_params: Optional[TxParams] = None
    ) -> HexBytes:
        """Build and send a transaction."""
        if not tx_params:
            tx_params = self._get_tx_params()
        transaction = function.build_transaction(tx_params)

        if "gas" not in tx_params:
            # `use_estimate_gas` needs to be True for networks like Arbitrum (can't assume 250000 gas),
            # but it breaks tests for unknown reasons because estimate_gas takes forever on some tx's.
            # Maybe an issue with ganache? (got GC warnings once...)
            if self.use_estimate_gas:
                # The Uniswap V3 UI uses 20% margin for transactions
                transaction["gas"] = Wei(
                    int(self.w3.eth.estimate_gas(transaction) * 1.2)
                )
            else:
                transaction["gas"] = Wei(250000)

        signed_txn = self.w3.eth.account.sign_transaction(
            transaction, private_key=self.private_key
        )
        # TODO: This needs to get more complicated if we want to support replacing a transaction
        # FIXME: This does not play nice if transactions are sent from other places using the same wallet.
        try:
            return self.w3.eth.send_raw_transaction(signed_txn.rawTransaction)
        finally:
            logger.debug(f"nonce: {tx_params['nonce']}")
            self.last_nonce = Nonce(tx_params["nonce"] + 1)

    def _get_tx_params(self, value: Wei = Wei(0), gas: Wei = None) -> TxParams:
        """Get generic transaction parameters."""
        params: TxParams = {
            "from": _addr_to_str(self.address),
            "value": value,
            "nonce": max(
                self.last_nonce, self.w3.eth.get_transaction_count(self.address)
            ),
        }
        if gas:
            params["gas"] = gas
        return params

    # ------ Price Calculation Utils ---------------------------------------------------
    def _calculate_max_input_token(
        self, input_token: AddressLike, qty: int, output_token: AddressLike
    ) -> Tuple[int, int]:
        """
        For buy orders (exact output), the cost (input) is calculated.
        Calculate the max input and max eth sold for a token to token output swap.
        Equation from:
         - https://hackmd.io/hthz9hXKQmSyXfMbPsut1g
         - https://uniswap.org/docs/v1/frontend-integration/trade-tokens/
        """
        # Buy TokenB with ETH
        output_amount_b = qty
        input_reserve_b = self.get_ex_eth_balance(output_token)
        output_reserve_b = self.get_ex_token_balance(output_token)

        # Cost
        numerator_b = output_amount_b * input_reserve_b * 1000
        denominator_b = (output_reserve_b - output_amount_b) * 997
        input_amount_b = numerator_b / denominator_b + 1

        # Buy ETH with TokenA
        output_amount_a = input_amount_b
        input_reserve_a = self.get_ex_token_balance(input_token)
        output_reserve_a = self.get_ex_eth_balance(input_token)

        # Cost
        numerator_a = output_amount_a * input_reserve_a * 1000
        denominator_a = (output_reserve_a - output_amount_a) * 997
        input_amount_a = numerator_a / denominator_a - 1

        return int(input_amount_a), int(1.2 * input_amount_b)

    def _calculate_max_output_token(
        self, output_token: AddressLike, qty: int, input_token: AddressLike
    ) -> Tuple[int, int]:
        """
        For sell orders (exact input), the amount bought (output) is calculated.
        Similar to _calculate_max_input_token, but for an exact input swap.
        """
        # TokenA (ERC20) to ETH conversion
        inputAmountA = qty
        inputReserveA = self.get_ex_token_balance(input_token)
        outputReserveA = self.get_ex_eth_balance(input_token)

        # Cost
        numeratorA = inputAmountA * outputReserveA * 997
        denominatorA = inputReserveA * 1000 + inputAmountA * 997
        outputAmountA = numeratorA / denominatorA

        # ETH to TokenB conversion
        inputAmountB = outputAmountA
        inputReserveB = self.get_ex_token_balance(output_token)
        outputReserveB = self.get_ex_eth_balance(output_token)

        # Cost
        numeratorB = inputAmountB * outputReserveB * 997
        denominatorB = inputReserveB * 1000 + inputAmountB * 997
        outputAmountB = numeratorB / denominatorB

        return int(outputAmountB), int(1.2 * outputAmountA)

    # ------ Helpers ------------------------------------------------------------

    # Batch contract function calls to speed up large on-chain data queries
    def multicall(
<<<<<<< HEAD
        self, 
        encoded_functions:Sequence[Tuple[ChecksumAddress, bytes]],
        output_types: Sequence[str]
        ) -> List[Any]:
=======
        self,
        encoded_functions: Sequence[Tuple[ChecksumAddress, bytes]],
        output_types: Sequence[str],
    ) -> List[Any]:
>>>>>>> 0d163c52
        """
        Calls aggregate() on Uniswap Multicall2 contract

        Params
        ------
        encoded_functions : Sequence[Tuple[ChecksumAddress, bytes]]
            array of tuples containing address of contract and byte-encoded transaction data
<<<<<<< HEAD
        
        output_types: Sequence[str]
            array of solidity output types for decoding (e.g. uint256, bool, etc.)
        
        returns decoded results
        """
        params = [{"target":target, "callData":callData} for target,callData in encoded_functions]
        _, results = self.multicall2.functions.aggregate(params).call(block_identifier="latest")
        decoded_results = [self.w3.codec.decode_abi(output_types, multicall_result) for multicall_result in results]
        normalized_results =[ map_abi_data(
            BASE_RETURN_NORMALIZERS, output_types, decoded_result
        ) for  decoded_result in decoded_results]
=======

        output_types: Sequence[str]
            array of solidity output types for decoding (e.g. uint256, bool, etc.)

        returns decoded results
        """
        params = [
            {"target": target, "callData": callData}
            for target, callData in encoded_functions
        ]
        _, results = self.multicall2.functions.aggregate(params).call(
            block_identifier="latest"
        )
        decoded_results = [
            self.w3.codec.decode_abi(output_types, multicall_result)
            for multicall_result in results
        ]
        normalized_results = [
            map_abi_data(BASE_RETURN_NORMALIZERS, output_types, decoded_result)
            for decoded_result in decoded_results
        ]
>>>>>>> 0d163c52
        return normalized_results

    def get_token(self, address: AddressLike, abi_name: str = "erc20") -> ERC20Token:
        """
        Retrieves metadata from the ERC20 contract of a given token, like its name, symbol, and decimals.
        """
        # FIXME: This function should always return the same output for the same input
        #        and would therefore benefit from caching
        if address == "0x0000000000000000000000000000000000000000":
            # This isn't exactly right, but for all intents and purposes,
            # ETH is treated as a ERC20 by Uniswap.
            return ERC20Token(
                address=address,
                name="ETH",
                symbol="ETH",
                decimals=18,
            )
        token_contract = _load_contract(self.w3, abi_name, address=address)
        try:
            _name = token_contract.functions.name().call()
            _symbol = token_contract.functions.symbol().call()
            decimals = token_contract.functions.decimals().call()
        except Exception as e:
            logger.warning(
                f"Exception occurred while trying to get token {_addr_to_str(address)}: {e}"
            )
            raise InvalidToken(address)
        try:
            name = _name.decode()
        except Exception:
            name = _name
        try:
            symbol = _symbol.decode()
        except Exception:
            symbol = _symbol
        return ERC20Token(symbol, address, name, decimals)

    @functools.lru_cache()
    @supports([2, 3])
    def get_weth_address(self) -> ChecksumAddress:
        """Retrieves the WETH address from the contracts (which may vary between chains)."""
        if self.version == 2:
            # Contract calls should always return checksummed addresses
            address: ChecksumAddress = self.router.functions.WETH().call()
        elif self.version == 3:
            address = self.router.functions.WETH9().call()
        else:
            raise ValueError  # pragma: no cover
        return address

    @supports([3])
    def get_pool_instance(
        self, token_0: AddressLike, token_1: AddressLike, fee: int = 3_000
    ) -> Contract:
        """
        Returns an instance of a pool contract for a given token pair and fee.
        Requires pair [token_in, token_out, fee] has a direct pool.
        Will return 0x0 address if pool does not exist.
<<<<<<< HEAD

        """

        assert token_0 != token_1, "Token addresses cannot be the same"
        assert fee in list(_tick_spacing.keys()), "Uniswap V3 only supports three levels of fees: 0.05%, 0.3%, 1%"

        pool_address = self.factory_contract.functions.getPool(token_0, token_1, fee).call()
=======
        """

        assert token_0 != token_1, "Token addresses cannot be the same"
        assert fee in list(
            _tick_spacing.keys()
        ), "Uniswap V3 only supports three levels of fees: 0.05%, 0.3%, 1%"

        pool_address = self.factory_contract.functions.getPool(
            token_0, token_1, fee
        ).call()
>>>>>>> 0d163c52
        assert pool_address != ETH_ADDRESS, "0 address returned. Pool does not exist"
        pool_instance = _load_contract(
            self.w3, abi_name="uniswap-v3/pool", address=pool_address
        )

        return pool_instance

    @supports([3])
    def create_pool_instance(
        self, token_0: AddressLike, token_1: AddressLike, fee: int = 3_000
    ) -> Contract:
        """
        Creates and returns UniswapV3 Pool instance. Requires that fee is valid and no similar pool already exists.
<<<<<<< HEAD

        """
        address = _addr_to_str(self.address)
        assert token_0 != token_1, "Token addresses cannot be the same"
        assert fee in list(_tick_spacing.keys()), "Uniswap V3 only supports three levels of fees: 0.05%, 0.3%, 1%"

        tx = self.factory_contract.functions.createPool(token_0, token_1, fee).transact({'from':address})
        receipt = self.w3.eth.wait_for_transaction_receipt(tx)
        
        event_logs = self.factory_contract.events.PoolCreated().processReceipt(receipt)
        pool_address = event_logs[0]['args']['pool']
=======
        """
        address = _addr_to_str(self.address)
        assert token_0 != token_1, "Token addresses cannot be the same"
        assert fee in list(
            _tick_spacing.keys()
        ), "Uniswap V3 only supports three levels of fees: 0.05%, 0.3%, 1%"

        tx = self.factory_contract.functions.createPool(token_0, token_1, fee).transact(
            {"from": address}
        )
        receipt = self.w3.eth.wait_for_transaction_receipt(tx)

        event_logs = self.factory_contract.events.PoolCreated().processReceipt(receipt)
        pool_address = event_logs[0]["args"]["pool"]
>>>>>>> 0d163c52
        pool_instance = _load_contract(
            self.w3, abi_name="uniswap-v3/pool", address=pool_address
        )

        return pool_instance
<<<<<<< HEAD
    
    @supports([3])
    def get_pool_immutables(
        self, pool: Contract
    ) -> Dict:
=======

    @supports([3])
    def get_pool_immutables(self, pool: Contract) -> Dict:
>>>>>>> 0d163c52
        """
        Fetch on-chain pool data.
        """
        pool_immutables = {
<<<<<<< HEAD
            'factory': pool.functions.factory().call(),
            'token0': pool.functions.token0().call(),
            'token1': pool.functions.token1().call(),
            'fee': pool.functions.fee().call(),
            'tickSpacing': pool.functions.tickSpacing().call(),
            'maxLiquidityPerTick': pool.functions.maxLiquidityPerTick().call()
=======
            "factory": pool.functions.factory().call(),
            "token0": pool.functions.token0().call(),
            "token1": pool.functions.token1().call(),
            "fee": pool.functions.fee().call(),
            "tickSpacing": pool.functions.tickSpacing().call(),
            "maxLiquidityPerTick": pool.functions.maxLiquidityPerTick().call(),
>>>>>>> 0d163c52
        }

        return pool_immutables

    @supports([3])
<<<<<<< HEAD
    def get_pool_state(
        self, pool: Contract
    ) -> Dict:
=======
    def get_pool_state(self, pool: Contract) -> Dict:
>>>>>>> 0d163c52
        """
        Fetch on-chain pool state.
        """
        liquidity = pool.functions.liquidity().call()
        slot = pool.functions.slot0().call()
        pool_state = {
<<<<<<< HEAD
            'liquidity':liquidity,
            'sqrtPriceX96': slot[0],
            'tick': slot[1],
            'observationIndex': slot[2],
            'observationCardinality': slot[3],
            'observationCardinalityNext': slot[4],
            'feeProtocol': slot[5],
            'unlocked': slot[6]
        }

        return pool_state
    
    @supports([3])
    def get_liquidity_positions(self, address: Optional[AddressLike] = None) -> List[int]:
=======
            "liquidity": liquidity,
            "sqrtPriceX96": slot[0],
            "tick": slot[1],
            "observationIndex": slot[2],
            "observationCardinality": slot[3],
            "observationCardinalityNext": slot[4],
            "feeProtocol": slot[5],
            "unlocked": slot[6],
        }

        return pool_state

    @supports([3])
    def get_liquidity_positions(self) -> List[int]:
>>>>>>> 0d163c52
        """
        Enumerates liquidity position tokens owned by address.
        Returns array of token IDs.
        """
<<<<<<< HEAD
        if address is None:
            address = self.address
            
        positions: List[int] = []
        number_of_positions = self.nonFungiblePositionManager.functions.balanceOf(_addr_to_str(address)).call()
        if number_of_positions > 0:
            for idx in range(number_of_positions):
                position = self.nonFungiblePositionManager.functions.tokenOfOwnerByIndex(_addr_to_str(address), idx).call()
                positions.append(position)
        return positions

=======
        positions: List[int] = []
        number_of_positions = self.nonFungiblePositionManager.functions.balanceOf(
            _addr_to_str(self.address)
        ).call()
        if number_of_positions > 0:
            for idx in range(number_of_positions):
                position = (
                    self.nonFungiblePositionManager.functions.tokenOfOwnerByIndex(
                        _addr_to_str(self.address), idx
                    ).call()
                )
                positions.append(position)
        return positions

    # FIXME: mint call reverting - likely to do w/ passing struct args to contract function call
    # FIXME: mint call reverting - likely due to handling of token amounts

    @supports([3])
    def mint_position(self, pool: Contract, amount0: int, amount1: int) -> None:

        # TODO: add to constants.py
        MIN_TICK = -887272
        MAX_TICK = -MIN_TICK

        pool_sate = self.get_pool_state(pool)
        pool_immutables = self.get_pool_immutables(pool)

        token0 = pool_immutables["token0"]
        token1 = pool_immutables["token1"]
        fee = pool_immutables["fee"]

        positionManager = self.nonFungiblePositionManager

        approve0 = _load_contract_erc20(self.w3, token0).functions.approve(
            self.positionManager_addr, amount0
        )
        logger.warning(f"Approving {_addr_to_str(token0)}...")
        tx0 = self._build_and_send_tx(approve0)
        self.w3.eth.wait_for_transaction_receipt(tx0, timeout=6000)

        approve1 = _load_contract_erc20(self.w3, token1).functions.approve(
            self.positionManager_addr, amount1 * 1000
        )
        logger.warning(f"Approving {_addr_to_str(token1)}...")
        tx1 = self._build_and_send_tx(approve1)
        self.w3.eth.wait_for_transaction_receipt(tx1, timeout=6000)

        # tx_mint = pool.functions.mint(self.address, MIN_TICK, MAX_TICK, amount0,'').transact();

        position = positionManager.encodeABI(
            fn_name="mint",
            args=[
                {
                    "token0": token0,
                    "token1": token1,
                    "fee": fee,
                    "tickLower": MIN_TICK,
                    "tickUpper": MAX_TICK,
                    "amount0Desired": amount0,
                    "amount1Desired": amount1,
                    "amount0Min": 0,
                    "amount1Min": 0,
                    "recipient": _addr_to_str(self.address),
                    "deadline": self._deadline(),
                }
            ],
        )
        print(position)

        multicall = positionManager.functions.multicall([position]).transact(
            {"from": _addr_to_str(self.address), "gas": 417918}
        )

        print(multicall)
        # mint_position = positionManager.functions.mint({'token0':token0,'token1':token1,'fee':fee,'tickLower':MIN_TICK,'tickUpper':MAX_TICK,
        # 'amount0Desired':amount0,'amount1Desired':amount1,'amount0Min':0,'amount1Min':0,'recipient':_addr_to_str(self.address),'deadline':self._deadline()
        # })

        # mint_tx = self._build_and_send_tx(mint_position)
        # self.w3.eth.wait_for_transaction_receipt(mint_tx, timeout=6000)
        #
        # tx2 = self._build_and_send_tx(multicall,)
        # self.w3.eth.wait_for_transaction_receipt(tx2, timeout=6000)

        # position = positionManager.functions.mint().buildTransaction()
        # print(position['data'])

        return multicall

>>>>>>> 0d163c52
    @supports([2, 3])
    def get_raw_price(
        self, token_in: AddressLike, token_out: AddressLike, fee: int = None
    ) -> float:
        """
        Returns current price for pair of tokens [token_in, token_out] regrading liquidity that is being locked in the pool
        Parameter `fee` is required for V3 only, can be omitted for V2
        Requires pair [token_in, token_out] having direct pool
        """
        if not fee:
            fee = 3000
            if self.version == 3:
                logger.warning("No fee set, assuming 0.3%")

        if token_in == ETH_ADDRESS:
            token_in = self.get_weth_address()
        if token_out == ETH_ADDRESS:
            token_out = self.get_weth_address()

        if self.version == 2:
            params: Iterable[Union[ChecksumAddress, Optional[int]]] = [
                self.w3.toChecksumAddress(token_in),
                self.w3.toChecksumAddress(token_out),
            ]
            pair_token = self.factory_contract.functions.getPair(*params).call()
            token_in_erc20 = _load_contract_erc20(
                self.w3, self.w3.toChecksumAddress(token_in)
            )
            token_in_balance = int(
                token_in_erc20.functions.balanceOf(
                    self.w3.toChecksumAddress(pair_token)
                ).call()
            )
            token_in_decimals = self.get_token(token_in).decimals
            token_in_balance = token_in_balance / (10**token_in_decimals)

            token_out_erc20 = _load_contract_erc20(
                self.w3, self.w3.toChecksumAddress(token_out)
            )
            token_out_balance = int(
                token_out_erc20.functions.balanceOf(
                    self.w3.toChecksumAddress(pair_token)
                ).call()
            )
            token_out_decimals = self.get_token(token_out).decimals
            token_out_balance = token_out_balance / (10**token_out_decimals)

            raw_price = token_out_balance / token_in_balance
        else:
            params = [
                self.w3.toChecksumAddress(token_in),
                self.w3.toChecksumAddress(token_out),
                fee,
            ]
            pool_address = self.factory_contract.functions.getPool(*params).call()
            pool_contract = _load_contract(
                self.w3, abi_name="uniswap-v3/pool", address=pool_address
            )
            t0 = pool_contract.functions.token0().call()
            t1 = pool_contract.functions.token1().call()
            if t1.lower() == token_in.lower():
                den0 = self.get_token(token_in).decimals
                den1 = self.get_token(token_out).decimals
            else:
                den0 = self.get_token(token_out).decimals
                den1 = self.get_token(token_in).decimals
            sqrtPriceX96 = pool_contract.functions.slot0().call()[0]
            raw_price = (sqrtPriceX96 * sqrtPriceX96 * 10**den1 >> (96 * 2)) / (
                10**den0
            )
            if t1.lower() == token_in.lower():
                raw_price = 1 / raw_price
        return raw_price

    def estimate_price_impact(
        self,
        token_in: AddressLike,
        token_out: AddressLike,
        amount_in: int,
        fee: int = None,
        route: Optional[List[AddressLike]] = None,
    ) -> float:
        """
        Returns the estimated price impact as a positive float (0.01 = 1%).

        NOTE: Work-in-progress.

        See ``examples/price_impact.py`` for an example which uses this.
        """
        try:
            price_small = self.get_raw_price(
                token_in,
                token_out,
                fee=fee,
            )
        except (ArithmeticError, BadFunctionCallOutput):
            # ArithmeticError is raised when `token_in` amount in the pool equals 0.
            # BadFunctionCallOutput is raised when the pool's contract for given `(token_in, token_out, fee)` hasn't been deployed
            return 1

        if price_small == 0:
            # Occurs when `token_out` amount in the pool equals 0
            return 1
        try:
            cost_amount = self.get_price_input(
                token_in, token_out, amount_in, fee=fee, route=route
            )
        except ContractLogicError:
            # ContractLogicError is raised when the pool's contract for given `(token_in, token_out, fee)` hasn't been deployed.
            # As `get_price_input()` uses UniswapV3Quoter for getting prices, that contract raises such exception in this situation.
            return 1
        price_amount = (
            cost_amount / (amount_in / (10 ** self.get_token(token_in).decimals))
        ) / 10 ** self.get_token(token_out).decimals

        return float((price_small - price_amount) / price_small)

    # ------ Exchange ------------------------------------------------------------------
    @supports([1, 2])
    def get_fee_maker(self) -> float:
        """Get the maker fee."""
        return 0

    @supports([1, 2])
    def get_fee_taker(self) -> float:
        """Get the taker fee."""
        return 0.003

    # ---- Old v1 utils ----

    @supports([1])
    def _exchange_address_from_token(self, token_addr: AddressLike) -> AddressLike:
        ex_addr: AddressLike = self.factory_contract.functions.getExchange(
            token_addr
        ).call()
        # TODO: What happens if the token doesn't have an exchange/doesn't exist?
        #       Should probably raise an Exception (and test it)
        return ex_addr

    @supports([1])
    def _token_address_from_exchange(self, exchange_addr: AddressLike) -> Address:
        token_addr: Address = (
            self._exchange_contract(ex_addr=exchange_addr)
            .functions.tokenAddress(exchange_addr)
            .call()
        )
        return token_addr

    @functools.lru_cache()
    @supports([1])
    def _exchange_contract(
        self, token_addr: AddressLike = None, ex_addr: AddressLike = None
    ) -> Contract:
        if not ex_addr and token_addr:
            ex_addr = self._exchange_address_from_token(token_addr)
        if ex_addr is None:
            raise InvalidToken(token_addr)
        abi_name = "uniswap-v1/exchange"
        contract = _load_contract(self.w3, abi_name=abi_name, address=ex_addr)
        logger.info(f"Loaded exchange contract {contract} at {contract.address}")
        return contract

    @supports([1])
    def _get_all_tokens(self) -> List[ERC20Token]:
        """
        Retrieves all token pairs.

        Note: This is a *very* expensive operation and might therefore not work properly.
        """
        # FIXME: This is a very expensive operation, would benefit greatly from caching.
        tokenCount = self.factory_contract.functions.tokenCount().call()
        tokens = []
        for i in range(tokenCount):
            address = self.factory_contract.functions.getTokenWithId(i).call()
            if address == "0x0000000000000000000000000000000000000000":
                # Token is ETH
                continue
            token = self.get_token(address)
            tokens.append(token)
        return tokens<|MERGE_RESOLUTION|>--- conflicted
+++ resolved
@@ -182,16 +182,6 @@
             self.router = _load_contract(
                 self.w3, abi_name="uniswap-v3/router", address=self.router_address
             )
-<<<<<<< HEAD
-            self.positionManager_addr = _str_to_addr("0xC36442b4a4522E871399CD717aBDD847Ab11FE88")
-            self.nonFungiblePositionManager = _load_contract(
-                self.w3, abi_name="uniswap-v3/nonFungiblePositionManager", address=self.positionManager_addr
-            )
-            if self.netname == 'arbitrum':
-                multicall2_addr = _str_to_addr("0x50075F151ABC5B6B448b1272A0a1cFb5CFA25828")
-            else:    
-                multicall2_addr = _str_to_addr("0x5BA1e12693Dc8F9c48aAD8770482f4739bEeD696")
-=======
             self.positionManager_addr = _str_to_addr(
                 "0xC36442b4a4522E871399CD717aBDD847Ab11FE88"
             )
@@ -208,7 +198,6 @@
                 multicall2_addr = _str_to_addr(
                     "0x5BA1e12693Dc8F9c48aAD8770482f4739bEeD696"
                 )
->>>>>>> 0d163c52
             self.multicall2 = _load_contract(
                 self.w3, abi_name="uniswap-v3/multicall", address=multicall2_addr
             )
@@ -1119,43 +1108,22 @@
         amount_1: int,
         tick_lower: int,
         tick_upper: int,
-<<<<<<< HEAD
-        deadline: int = 2**64
-=======
         deadline: int = 2**64,
->>>>>>> 0d163c52
     ) -> TxReceipt:
         """
         add liquidity to pool and mint position nft
         """
-<<<<<<< HEAD
-        
-        token_0 = pool.functions.token0().call()
-        token_1 = pool.functions.token1().call()
-        token_0_instance = _load_contract(
-            self.w3, abi_name="erc20", address=token_0
-        )
-        token_1_instance = _load_contract(
-            self.w3, abi_name="erc20", address=token_1
-        )
-=======
 
         token_0 = pool.functions.token0().call()
         token_1 = pool.functions.token1().call()
         token_0_instance = _load_contract(self.w3, abi_name="erc20", address=token_0)
         token_1_instance = _load_contract(self.w3, abi_name="erc20", address=token_1)
->>>>>>> 0d163c52
 
         balance_0 = self.get_token_balance(token_0)
         balance_1 = self.get_token_balance(token_1)
 
-<<<<<<< HEAD
-        assert balance_0 > amount_0, f'Have {balance_0}, need {amount_0}: {token_0}'
-        assert balance_1 > amount_1, f'Have {balance_1}, need {amount_1}: {token_1}'
-=======
         assert balance_0 > amount_0, f"Have {balance_0}, need {amount_0}: {token_0}"
         assert balance_1 > amount_1, f"Have {balance_1}, need {amount_1}: {token_1}"
->>>>>>> 0d163c52
 
         fee = pool.functions.fee().call()
         tick_lower = nearest_tick(tick_lower, fee)
@@ -1166,13 +1134,6 @@
         # If pool is not initialized, init pool w/ sqrt_price_x96 encoded from amount_0 & amount_1
         if isInit is False:
             sqrt_pricex96 = encode_sqrt_ratioX96(amount_0, amount_1)
-<<<<<<< HEAD
-            pool.functions.initialize(sqrt_pricex96).transact({'from':_addr_to_str(self.address)})
-        
-        nft_manager = self.nonFungiblePositionManager
-        token_0_instance.functions.approve(nft_manager.address, amount_0).transact({'from':_addr_to_str(self.address)})
-        token_1_instance.functions.approve(nft_manager.address, amount_1).transact({'from':_addr_to_str(self.address)})
-=======
             pool.functions.initialize(sqrt_pricex96).transact(
                 {"from": _addr_to_str(self.address)}
             )
@@ -1184,18 +1145,13 @@
         token_1_instance.functions.approve(nft_manager.address, amount_1).transact(
             {"from": _addr_to_str(self.address)}
         )
->>>>>>> 0d163c52
 
         # TODO: add slippage param
         tx_hash = nft_manager.functions.mint(
             (
                 token_0,
                 token_1,
-<<<<<<< HEAD
-                fee, 
-=======
                 fee,
->>>>>>> 0d163c52
                 tick_lower,
                 tick_upper,
                 amount_0,
@@ -1203,23 +1159,6 @@
                 0,
                 0,
                 self.address,
-<<<<<<< HEAD
-                deadline
-            )
-        ).transact({'from':_addr_to_str(self.address)})
-        receipt = self.w3.eth.wait_for_transaction_receipt(tx_hash)
-        return receipt
-    
-    # TODO: should this be multiple functions?
-    @supports([3])
-    def close_position(
-        self, 
-        tokenId: int, 
-        amount0Min: int = 0, 
-        amount1Min: int = 0, 
-        deadline: int = None
-        ) -> TxReceipt:
-=======
                 deadline,
             )
         ).transact({"from": _addr_to_str(self.address)})
@@ -1235,39 +1174,16 @@
         amount1Min: int = 0,
         deadline: int = None,
     ) -> TxReceipt:
->>>>>>> 0d163c52
         """
         remove all liquidity from the position associated w/ tokenId, collect fees, and burn token.
         """
         position = self.nonFungiblePositionManager.functions.positions(tokenId).call()
-<<<<<<< HEAD
-        
-=======
-
->>>>>>> 0d163c52
+
         if deadline is None:
             deadline = self._deadline()
 
         # If collecting fees in ETH, fees must be precomputed to protect against reentrancy
         # source: https://docs.uniswap.org/sdk/guides/liquidity/removing
-<<<<<<< HEAD
-        if position[2] == WETH9_ADDRESS or position[3] == WETH9_ADDRESS:
-            amount0Min, amount1Min = self.nonFungiblePositionManager.functions.collect((
-                tokenId,_addr_to_str(self.address),MAX_UINT_128,MAX_UINT_128
-            )).call()
-        
-        tx_remove_liquidity = self.nonFungiblePositionManager.functions.decreaseLiquidity((
-            tokenId, position[7], amount0Min, amount1Min, deadline
-        )).transact({"from":_addr_to_str(self.address)})
-        self.w3.eth.wait_for_transaction_receipt(tx_remove_liquidity)
-        
-        tx_collect_fees = self.nonFungiblePositionManager.functions.collect((
-                tokenId,_addr_to_str(self.address),MAX_UINT_128,MAX_UINT_128
-            )).transact({"from":_addr_to_str(self.address)})
-        self.w3.eth.wait_for_transaction_receipt(tx_collect_fees)
-
-        tx_burn = self.nonFungiblePositionManager.functions.burn(tokenId).transact({"from":_addr_to_str(self.address)})
-=======
 
         if position[2] == WETH9_ADDRESS or position[3] == WETH9_ADDRESS:
             amount0Min, amount1Min = self.nonFungiblePositionManager.functions.collect(
@@ -1289,25 +1205,11 @@
         tx_burn = self.nonFungiblePositionManager.functions.burn(tokenId).transact(
             {"from": _addr_to_str(self.address)}
         )
->>>>>>> 0d163c52
         receipt = self.w3.eth.wait_for_transaction_receipt(tx_burn)
 
         return receipt
 
     # Below two functions derived from: https://stackoverflow.com/questions/71814845/how-to-calculate-uniswap-v3-pools-total-value-locked-tvl-on-chain
-<<<<<<< HEAD
-    def get_token0_in_pool(self, liquidity: float, sqrtPrice: float, sqrtPriceLow: float, sqrtPriceHigh: float) ->  float:
-        sqrtPrice = max(min(sqrtPrice, sqrtPriceHigh), sqrtPriceLow)
-        return liquidity * (sqrtPriceHigh - sqrtPrice) / (sqrtPrice * sqrtPriceHigh)
-    
-    def get_token1_in_pool(self, liquidity: float, sqrtPrice: float, sqrtPriceLow: float, sqrtPriceHigh: float) -> float:
-        sqrtPrice = max(min(sqrtPrice, sqrtPriceHigh), sqrtPriceLow)
-        return liquidity * (sqrtPrice - sqrtPriceLow)
-
-
-    #  Find maximum tick of the word at the largest index (wordPos) in the tickBitmap that contains an initialized tick
-    def get_max_tick_from_wordpos(self, wordPos: int, bitmap: str, tick_spacing: int, fee: int) -> int:
-=======
     def get_token0_in_pool(
         self,
         liquidity: float,
@@ -1332,7 +1234,6 @@
     def get_max_tick_from_wordpos(
         self, wordPos: int, bitmap: str, tick_spacing: int, fee: int
     ) -> int:
->>>>>>> 0d163c52
         compressed_tick = wordPos << 8
         _tick = compressed_tick * tick_spacing
         min_tick_in_word = nearest_tick(_tick, fee)
@@ -1340,22 +1241,15 @@
         return max_tick_in_word
 
     # Find minimum tick of word at the smallest index (wordPos) in the tickBitmap that contains an initialized tick
-<<<<<<< HEAD
-    def get_min_tick_from_wordpos(self, wordPos: int, tick_spacing: int, fee: int) ->  int:
-=======
     def get_min_tick_from_wordpos(
         self, wordPos: int, tick_spacing: int, fee: int
     ) -> int:
->>>>>>> 0d163c52
         compressed_tick = wordPos << 8
         _tick = compressed_tick * tick_spacing
         min_tick_in_word = nearest_tick(_tick, fee)
         return min_tick_in_word
 
     # Find min or max tick in initialized tick range using the tickBitmap
-<<<<<<< HEAD
-    def find_tick_from_bitmap(self, bitmap_spacing: Tuple[int, int], pool: Contract, tick_spacing: int, fee: int, left: bool = True) -> Union[int, bool]:
-=======
     def find_tick_from_bitmap(
         self,
         bitmap_spacing: Tuple[int, int],
@@ -1364,7 +1258,6 @@
         fee: int,
         left: bool = True,
     ) -> Union[int, bool]:
->>>>>>> 0d163c52
         # searching to the left (finding max tick)
         if left:
             min_wordPos = bitmap_spacing[1]
@@ -1377,15 +1270,9 @@
             step = 1
 
         # Some fun tickBitmap hacks below.
-<<<<<<< HEAD
-        # Iterate thru each possible wordPos (based on tick_spacing), get the bitmap "word" (basically a sub-array of the full bitmap), 
-        # check if there is an initialized tick, derive largest (or smallest) tick in this word
-        # 
-=======
         # Iterate thru each possible wordPos (based on tick_spacing), get the bitmap "word" (basically a sub-array of the full bitmap),
         # check if there is an initialized tick, derive largest (or smallest) tick in this word
         #
->>>>>>> 0d163c52
         # Since wordPos (int16 index of tickBitmap mapping) are calculated by (tick/tickspacing) >> 8, deriving tick from wordPos
         # is done by (wordPos << 8)*tickSpacing. This however does not find the precise tick (only a possible tick that could map to that bitmap sub-array, or word),
         # thus we must calculate the nearest viable tick depending on the tick_spacing of the pool using nearest_tick().
@@ -1397,16 +1284,6 @@
             for bit in bitmap[3:]:
                 if int(bit) == 1:
                     if left:
-<<<<<<< HEAD
-                        _max_tick = self.get_max_tick_from_wordpos(wordPos, bitmap, tick_spacing, fee)
-                        return _max_tick
-                    else:
-                        _min_tick = self.get_min_tick_from_wordpos(wordPos, tick_spacing, fee)
-                        return _min_tick
-        return False
-
-    def get_tvl_in_pool(self, pool: Contract) -> Tuple[float,float]:
-=======
                         _max_tick = self.get_max_tick_from_wordpos(
                             wordPos, bitmap, tick_spacing, fee
                         )
@@ -1419,7 +1296,6 @@
         return False
 
     def get_tvl_in_pool(self, pool: Contract) -> Tuple[float, float]:
->>>>>>> 0d163c52
         """
         Iterate through each tick in a pool and calculate the TVL on-chain
 
@@ -1432,22 +1308,6 @@
             pool contract instance to find TVL
         """
         pool_tick_output_types = (
-<<<<<<< HEAD
-            'uint128', 
-            'int128', 
-            'uint256', 
-            'uint256', 
-            'int56',
-            'uint160',
-            'uint32',
-            'bool'
-            )
-
-        pool_immutables = self.get_pool_immutables(pool)
-        pool_state = self.get_pool_state(pool)
-        fee = pool_immutables['fee']
-        sqrtPrice = pool_state['sqrtPriceX96'] / (1 << 96)
-=======
             "uint128",
             "int128",
             "uint256",
@@ -1462,20 +1322,10 @@
         pool_state = self.get_pool_state(pool)
         fee = pool_immutables["fee"]
         sqrtPrice = pool_state["sqrtPriceX96"] / (1 << 96)
->>>>>>> 0d163c52
 
         token0_liquidity = 0.0
         token1_liquidity = 0.0
         liquidity_total = 0.0
-<<<<<<< HEAD
-        
-        TICK_SPACING = _tick_spacing[fee]
-
-        BITMAP_SPACING = _tick_bitmap_range[fee]
-
-        _max_tick = self.find_tick_from_bitmap(BITMAP_SPACING, pool, TICK_SPACING, fee, True)
-        _min_tick = self.find_tick_from_bitmap(BITMAP_SPACING, pool, TICK_SPACING, fee, False)
-=======
 
         TICK_SPACING = _tick_spacing[fee]
         BITMAP_SPACING = _tick_bitmap_range[fee]
@@ -1486,7 +1336,6 @@
         _min_tick = self.find_tick_from_bitmap(
             BITMAP_SPACING, pool, TICK_SPACING, fee, False
         )
->>>>>>> 0d163c52
         assert _max_tick != False, "Error finding max tick"
         assert _min_tick != False, "Error finding min tick"
 
@@ -1497,16 +1346,12 @@
             _batch = []
             _ticks = []
             for tick in batch:
-<<<<<<< HEAD
-                _batch.append((pool.address, HexBytes(pool.functions.ticks(tick)._encode_transaction_data())))
-=======
                 _batch.append(
                     (
                         pool.address,
                         HexBytes(pool.functions.ticks(tick)._encode_transaction_data()),
                     )
                 )
->>>>>>> 0d163c52
                 _ticks.append(tick)
             ticks.append(Batch(_ticks, self.multicall(_batch, pool_tick_output_types)))
 
@@ -1520,15 +1365,6 @@
                 liquidity_total += liquidityNet
                 sqrtPriceLow = 1.0001 ** (tick // 2)
                 sqrtPriceHigh = 1.0001 ** ((tick + TICK_SPACING) // 2)
-<<<<<<< HEAD
-                token0_liquidity += self.get_token0_in_pool(liquidity_total, sqrtPrice, sqrtPriceLow, sqrtPriceHigh)
-                token1_liquidity += self.get_token1_in_pool(liquidity_total, sqrtPrice, sqrtPriceLow, sqrtPriceHigh)
-
-        # Correcting for each token's respective decimals
-        token0_decimals = _load_contract_erc20(self.w3, pool_immutables['token0']).functions.decimals().call()
-        token1_decimals = _load_contract_erc20(self.w3, pool_immutables['token1']).functions.decimals().call()
-        token0_liquidity = token0_liquidity // (10 ** token0_decimals) 
-=======
                 token0_liquidity += self.get_token0_in_pool(
                     liquidity_total, sqrtPrice, sqrtPriceLow, sqrtPriceHigh
                 )
@@ -1548,7 +1384,6 @@
             .call()
         )
         token0_liquidity = token0_liquidity // (10**token0_decimals)
->>>>>>> 0d163c52
         token1_liquidity = token1_liquidity // (10**token1_decimals)
         return (token0_liquidity, token1_liquidity)
 
@@ -1703,17 +1538,10 @@
 
     # Batch contract function calls to speed up large on-chain data queries
     def multicall(
-<<<<<<< HEAD
-        self, 
-        encoded_functions:Sequence[Tuple[ChecksumAddress, bytes]],
-        output_types: Sequence[str]
-        ) -> List[Any]:
-=======
         self,
         encoded_functions: Sequence[Tuple[ChecksumAddress, bytes]],
         output_types: Sequence[str],
     ) -> List[Any]:
->>>>>>> 0d163c52
         """
         Calls aggregate() on Uniswap Multicall2 contract
 
@@ -1721,20 +1549,6 @@
         ------
         encoded_functions : Sequence[Tuple[ChecksumAddress, bytes]]
             array of tuples containing address of contract and byte-encoded transaction data
-<<<<<<< HEAD
-        
-        output_types: Sequence[str]
-            array of solidity output types for decoding (e.g. uint256, bool, etc.)
-        
-        returns decoded results
-        """
-        params = [{"target":target, "callData":callData} for target,callData in encoded_functions]
-        _, results = self.multicall2.functions.aggregate(params).call(block_identifier="latest")
-        decoded_results = [self.w3.codec.decode_abi(output_types, multicall_result) for multicall_result in results]
-        normalized_results =[ map_abi_data(
-            BASE_RETURN_NORMALIZERS, output_types, decoded_result
-        ) for  decoded_result in decoded_results]
-=======
 
         output_types: Sequence[str]
             array of solidity output types for decoding (e.g. uint256, bool, etc.)
@@ -1756,7 +1570,6 @@
             map_abi_data(BASE_RETURN_NORMALIZERS, output_types, decoded_result)
             for decoded_result in decoded_results
         ]
->>>>>>> 0d163c52
         return normalized_results
 
     def get_token(self, address: AddressLike, abi_name: str = "erc20") -> ERC20Token:
@@ -1815,15 +1628,6 @@
         Returns an instance of a pool contract for a given token pair and fee.
         Requires pair [token_in, token_out, fee] has a direct pool.
         Will return 0x0 address if pool does not exist.
-<<<<<<< HEAD
-
-        """
-
-        assert token_0 != token_1, "Token addresses cannot be the same"
-        assert fee in list(_tick_spacing.keys()), "Uniswap V3 only supports three levels of fees: 0.05%, 0.3%, 1%"
-
-        pool_address = self.factory_contract.functions.getPool(token_0, token_1, fee).call()
-=======
         """
 
         assert token_0 != token_1, "Token addresses cannot be the same"
@@ -1834,7 +1638,6 @@
         pool_address = self.factory_contract.functions.getPool(
             token_0, token_1, fee
         ).call()
->>>>>>> 0d163c52
         assert pool_address != ETH_ADDRESS, "0 address returned. Pool does not exist"
         pool_instance = _load_contract(
             self.w3, abi_name="uniswap-v3/pool", address=pool_address
@@ -1848,19 +1651,6 @@
     ) -> Contract:
         """
         Creates and returns UniswapV3 Pool instance. Requires that fee is valid and no similar pool already exists.
-<<<<<<< HEAD
-
-        """
-        address = _addr_to_str(self.address)
-        assert token_0 != token_1, "Token addresses cannot be the same"
-        assert fee in list(_tick_spacing.keys()), "Uniswap V3 only supports three levels of fees: 0.05%, 0.3%, 1%"
-
-        tx = self.factory_contract.functions.createPool(token_0, token_1, fee).transact({'from':address})
-        receipt = self.w3.eth.wait_for_transaction_receipt(tx)
-        
-        event_logs = self.factory_contract.events.PoolCreated().processReceipt(receipt)
-        pool_address = event_logs[0]['args']['pool']
-=======
         """
         address = _addr_to_str(self.address)
         assert token_0 != token_1, "Token addresses cannot be the same"
@@ -1875,76 +1665,36 @@
 
         event_logs = self.factory_contract.events.PoolCreated().processReceipt(receipt)
         pool_address = event_logs[0]["args"]["pool"]
->>>>>>> 0d163c52
         pool_instance = _load_contract(
             self.w3, abi_name="uniswap-v3/pool", address=pool_address
         )
 
         return pool_instance
-<<<<<<< HEAD
-    
-    @supports([3])
-    def get_pool_immutables(
-        self, pool: Contract
-    ) -> Dict:
-=======
 
     @supports([3])
     def get_pool_immutables(self, pool: Contract) -> Dict:
->>>>>>> 0d163c52
         """
         Fetch on-chain pool data.
         """
         pool_immutables = {
-<<<<<<< HEAD
-            'factory': pool.functions.factory().call(),
-            'token0': pool.functions.token0().call(),
-            'token1': pool.functions.token1().call(),
-            'fee': pool.functions.fee().call(),
-            'tickSpacing': pool.functions.tickSpacing().call(),
-            'maxLiquidityPerTick': pool.functions.maxLiquidityPerTick().call()
-=======
             "factory": pool.functions.factory().call(),
             "token0": pool.functions.token0().call(),
             "token1": pool.functions.token1().call(),
             "fee": pool.functions.fee().call(),
             "tickSpacing": pool.functions.tickSpacing().call(),
             "maxLiquidityPerTick": pool.functions.maxLiquidityPerTick().call(),
->>>>>>> 0d163c52
         }
 
         return pool_immutables
 
     @supports([3])
-<<<<<<< HEAD
-    def get_pool_state(
-        self, pool: Contract
-    ) -> Dict:
-=======
     def get_pool_state(self, pool: Contract) -> Dict:
->>>>>>> 0d163c52
         """
         Fetch on-chain pool state.
         """
         liquidity = pool.functions.liquidity().call()
         slot = pool.functions.slot0().call()
         pool_state = {
-<<<<<<< HEAD
-            'liquidity':liquidity,
-            'sqrtPriceX96': slot[0],
-            'tick': slot[1],
-            'observationIndex': slot[2],
-            'observationCardinality': slot[3],
-            'observationCardinalityNext': slot[4],
-            'feeProtocol': slot[5],
-            'unlocked': slot[6]
-        }
-
-        return pool_state
-    
-    @supports([3])
-    def get_liquidity_positions(self, address: Optional[AddressLike] = None) -> List[int]:
-=======
             "liquidity": liquidity,
             "sqrtPriceX96": slot[0],
             "tick": slot[1],
@@ -1959,24 +1709,10 @@
 
     @supports([3])
     def get_liquidity_positions(self) -> List[int]:
->>>>>>> 0d163c52
         """
         Enumerates liquidity position tokens owned by address.
         Returns array of token IDs.
         """
-<<<<<<< HEAD
-        if address is None:
-            address = self.address
-            
-        positions: List[int] = []
-        number_of_positions = self.nonFungiblePositionManager.functions.balanceOf(_addr_to_str(address)).call()
-        if number_of_positions > 0:
-            for idx in range(number_of_positions):
-                position = self.nonFungiblePositionManager.functions.tokenOfOwnerByIndex(_addr_to_str(address), idx).call()
-                positions.append(position)
-        return positions
-
-=======
         positions: List[int] = []
         number_of_positions = self.nonFungiblePositionManager.functions.balanceOf(
             _addr_to_str(self.address)
@@ -2066,7 +1802,6 @@
 
         return multicall
 
->>>>>>> 0d163c52
     @supports([2, 3])
     def get_raw_price(
         self, token_in: AddressLike, token_out: AddressLike, fee: int = None
