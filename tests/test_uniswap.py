import pytest
import os
import subprocess
import shutil
import logging
from typing import Generator
from contextlib import contextmanager
from dataclasses import dataclass
from time import sleep

from web3 import Web3

from uniswap import Uniswap
from uniswap.constants import ETH_ADDRESS
from uniswap.exceptions import InsufficientBalance
from uniswap.tokens import get_tokens
from uniswap.util import (
    _str_to_addr,
    default_tick_range,
    _addr_to_str,
)

logger = logging.getLogger(__name__)
logging.basicConfig(level=logging.INFO)

ENV_UNISWAP_VERSION = os.getenv("UNISWAP_VERSION", None)
if ENV_UNISWAP_VERSION:
    UNISWAP_VERSIONS = [int(ENV_UNISWAP_VERSION)]
else:
    UNISWAP_VERSIONS = [1, 2, 3]

RECEIPT_TIMEOUT = 5


ONE_ETH = 10**18
ONE_DAI = 10**18
ONE_USDC = 10**6

ZERO_ADDRESS = "0x0000000000000000000000000000000000000000"


@dataclass
class GanacheInstance:
    provider: str
    eth_address: str
    eth_privkey: str


@pytest.fixture(scope="module", params=UNISWAP_VERSIONS)
def client(request, web3: Web3, ganache: GanacheInstance):
    return Uniswap(
        ganache.eth_address,
        ganache.eth_privkey,
        web3=web3,
        version=request.param,
        use_estimate_gas=False,  # see note in _build_and_send_tx
    )


@pytest.fixture(scope="function")
def tokens(client: Uniswap):
    return get_tokens(client.netname)


@pytest.fixture(scope="module")
def test_assets(client: Uniswap):
    """
    Buy some DAI and USDC to test with.
    """
    tokens = get_tokens(client.netname)

<<<<<<< HEAD
    for token_name, amount in [("DAI", 100 * 10**18), ("USDC", 100 * 10**6)]:
=======
    for token_name, amount in [
        ("DAI", 10_000 * ONE_DAI),
        ("USDC", 10_000 * ONE_USDC),
    ]:
>>>>>>> 7a908112
        token_addr = tokens[token_name]
        price = client.get_price_output(_str_to_addr(ETH_ADDRESS), token_addr, amount)
        logger.info(f"Cost of {amount} {token_name}: {price}")
        logger.info("Buying...")

        txid = client.make_trade_output(tokens["ETH"], token_addr, amount)
        tx = client.w3.eth.wait_for_transaction_receipt(txid, timeout=RECEIPT_TIMEOUT)
        assert tx["status"] == 1, f"Transaction failed: {tx}"


@pytest.fixture(scope="module")
def web3(ganache: GanacheInstance):
    w3 = Web3(Web3.HTTPProvider(ganache.provider, request_kwargs={"timeout": 30}))
    if 1 != int(w3.net.version):
        logger.warning("PROVIDER was not a mainnet provider, which the tests require")
    return w3


@pytest.fixture(scope="module")
def ganache() -> Generator[GanacheInstance, None, None]:
    """Fixture that runs ganache which has forked off mainnet"""
    if not shutil.which("ganache"):
        raise Exception(
            "ganache was not found in PATH, you can install it with `npm install -g ganache`"
        )
    if "PROVIDER" not in os.environ:
        raise Exception(
            "PROVIDER was not set, you need to set it to a mainnet provider (such as Infura) so that we can fork off our testnet"
        )

    port = 10999
    defaultGasPrice = 100_000_000_000  # 100 gwei
    p = subprocess.Popen(
        f"""ganache
        --port {port}
        --wallet.seed test
        --chain.networkId 1
        --chain.chainId 1
        --fork.url {os.environ['PROVIDER']}
        --miner.defaultGasPrice {defaultGasPrice}
        --miner.instamine "strict"
        """.replace(
            "\n", " "
        ),
        shell=True,
    )
    # Address #1 when ganache is run with `--wallet.seed test`, it starts with 1000 ETH
    eth_address = "0x94e3361495bD110114ac0b6e35Ed75E77E6a6cFA"
    eth_privkey = "0x6f1313062db38875fb01ee52682cbf6a8420e92bfbc578c5d4fdc0a32c50266f"
    sleep(3)
    yield GanacheInstance(f"http://127.0.0.1:{port}", eth_address, eth_privkey)
    p.kill()
    p.wait()


@contextmanager
def does_not_raise():
    yield


<<<<<<< HEAD
ONE_ETH = 10**18
ONE_USDC = 10**6

ZERO_ADDRESS = "0x0000000000000000000000000000000000000000"


=======
>>>>>>> 7a908112
# TODO: Change pytest.param(..., mark=pytest.mark.xfail) to the expectation/raises method
@pytest.mark.usefixtures("client", "web3")
class TestUniswap(object):
    # ------ Exchange ------------------------------------------------------------------
    def test_get_fee_maker(self, client: Uniswap):
        if client.version not in [1, 2]:
            pytest.skip("Tested method not supported in this Uniswap version")
        r = client.get_fee_maker()
        assert r == 0

    def test_get_fee_taker(self, client: Uniswap):
        if client.version not in [1, 2]:
            pytest.skip("Tested method not supported in this Uniswap version")
        r = client.get_fee_taker()
        assert r == 0.003

    # ------ Market --------------------------------------------------------------------
    @pytest.mark.parametrize(
        "token0, token1, qty, kwargs",
        [
            ("ETH", "UNI", ONE_ETH, {}),
            ("UNI", "ETH", ONE_ETH, {}),
            ("ETH", "DAI", ONE_ETH, {}),
            ("DAI", "ETH", ONE_ETH, {}),
            ("ETH", "UNI", 2 * ONE_ETH, {}),
            ("UNI", "ETH", 2 * ONE_ETH, {}),
            ("WETH", "DAI", ONE_ETH, {}),
            ("DAI", "WETH", ONE_ETH, {}),
            ("DAI", "USDC", ONE_ETH, {"fee": 500}),
        ],
    )
    def test_get_price_input(self, client, tokens, token0, token1, qty, kwargs):
        token0, token1 = tokens[token0], tokens[token1]
        if client.version == 1 and ETH_ADDRESS not in [token0, token1]:
            pytest.skip("Not supported in this version of Uniswap")
        r = client.get_price_input(token0, token1, qty, **kwargs)
        assert r

    @pytest.mark.parametrize(
        "token0, token1, qty, kwargs",
        [
            ("ETH", "UNI", ONE_ETH, {}),
            ("UNI", "ETH", ONE_ETH // 100, {}),
            ("ETH", "DAI", ONE_ETH, {}),
            ("DAI", "ETH", ONE_ETH, {}),
            ("ETH", "UNI", 2 * ONE_ETH, {}),
            ("WETH", "DAI", ONE_ETH, {}),
            ("DAI", "WETH", ONE_ETH, {}),
            ("DAI", "USDC", ONE_USDC, {"fee": 500}),
        ],
    )
    def test_get_price_output(self, client, tokens, token0, token1, qty, kwargs):
        token0, token1 = tokens[token0], tokens[token1]
        if client.version == 1 and ETH_ADDRESS not in [token0, token1]:
            pytest.skip("Not supported in this version of Uniswap")
        r = client.get_price_output(token0, token1, qty, **kwargs)
        assert r

    @pytest.mark.parametrize("token0, token1, fee", [("DAI", "USDC", 500)])
    def test_get_raw_price(self, client: Uniswap, tokens, token0, token1, fee):
        token0, token1 = tokens[token0], tokens[token1]
        if client.version == 1:
            pytest.skip("Only supported on Uniswap v2 and v3")
        r = client.get_raw_price(token0, token1, fee=fee)
        assert r

    @pytest.mark.parametrize(
        "token0, token1, kwargs",
        [
            ("WETH", "DAI", {"fee": 500}),
        ],
    )
    def test_get_pool_instance(self, client, tokens, token0, token1, kwargs):
        token0, token1 = tokens[token0], tokens[token1]
        if client.version != 3:
            pytest.skip("Not supported in this version of Uniswap")
        r = client.get_pool_instance(token0, token1, **kwargs)
        assert r

    @pytest.mark.parametrize(
        "token0, token1, kwargs",
        [
            ("WETH", "DAI", {"fee": 500}),
        ],
    )
    def test_get_pool_immutables(self, client, tokens, token0, token1, kwargs):
        token0, token1 = tokens[token0], tokens[token1]
        if client.version != 3:
            pytest.skip("Not supported in this version of Uniswap")
        pool = client.get_pool_instance(token0, token1, **kwargs)
        r = client.get_pool_immutables(pool)
        print(r)
        assert r

    @pytest.mark.parametrize(
        "token0, token1, kwargs",
        [
            ("WETH", "DAI", {"fee": 500}),
        ],
    )
    def test_get_pool_state(self, client, tokens, token0, token1, kwargs):
        token0, token1 = tokens[token0], tokens[token1]
        if client.version != 3:
            pytest.skip("Not supported in this version of Uniswap")
        pool = client.get_pool_instance(token0, token1, **kwargs)
        r = client.get_pool_state(pool)
        print(r)
        assert r

    @pytest.mark.parametrize(
        "amount0, amount1, token0, token1, kwargs",
        [
            (1, 10, "WETH", "DAI", {"fee": 500}),
        ],
    )
    def test_mint_position(
        self, client, tokens, amount0, amount1, token0, token1, kwargs
    ):
        token0, token1 = tokens[token0], tokens[token1]
        if client.version != 3:
            pytest.skip("Not supported in this version of Uniswap")
        pool = client.get_pool_instance(token0, token1, **kwargs)
        r = client.mint_position(pool, amount0, amount1)
        print(r)
        assert r

    # ------ ERC20 Pool ----------------------------------------------------------------
    @pytest.mark.parametrize("token", [("UNI"), ("DAI")])
    def test_get_ex_eth_balance(
        self,
        client: Uniswap,
        tokens,
        token,
    ):
        if not client.version == 1:
            pytest.skip("Only supported on Uniswap v1")
        r = client.get_ex_eth_balance(tokens[token])
        assert r

    @pytest.mark.parametrize("token", [("UNI"), ("DAI")])
    def test_get_ex_token_balance(
        self,
        client: Uniswap,
        tokens,
        token,
    ):
        if not client.version == 1:
            pytest.skip("Only supported on Uniswap v1")
        r = client.get_ex_token_balance(tokens[token])
        assert r

    @pytest.mark.parametrize("token", [("UNI"), ("DAI")])
    def test_get_exchange_rate(
        self,
        client: Uniswap,
        tokens,
        token,
    ):
        if not client.version == 1:
            pytest.skip("Only supported on Uniswap v1")
        r = client.get_exchange_rate(tokens[token])
        assert r

    # ------ Liquidity -----------------------------------------------------------------
    @pytest.mark.parametrize(
        "token0, token1, amount0, amount1, qty, fee",
        [
            ("DAI", "USDC", ONE_ETH, ONE_USDC, ONE_ETH, 3000),
        ],
    )
    def test_v3_deploy_pool_with_liquidity(
        self, client: Uniswap, tokens, token0, token1, amount0, amount1, qty, fee
    ):
        if client.version != 3:
            pytest.skip("Not supported in this version of Uniswap")

        try:
            pool = client.create_pool_instance(tokens[token0], tokens[token1], fee)
        except Exception:
            pool = client.get_pool_instance(tokens[token0], tokens[token1], fee)

        print(pool.address)
        # Ensuring client has sufficient balance of both tokens
        eth_to_dai = client.make_trade(
            tokens["ETH"], tokens[token0], qty, client.address
        )
        eth_to_dai_tx = client.w3.eth.wait_for_transaction_receipt(
            eth_to_dai, timeout=RECEIPT_TIMEOUT
        )
        assert eth_to_dai_tx["status"]
        dai_to_usdc = client.make_trade(
            tokens[token0], tokens[token1], qty * 10, client.address
        )
        dai_to_usdc_tx = client.w3.eth.wait_for_transaction_receipt(
            dai_to_usdc, timeout=RECEIPT_TIMEOUT
        )
        assert dai_to_usdc_tx["status"]

        balance_0 = client.get_token_balance(tokens[token0])
        balance_1 = client.get_token_balance(tokens[token1])

        assert balance_0 > amount0, f"Have: {balance_0} need {amount0}"
        assert balance_1 > amount1, f"Have: {balance_1} need {amount1}"

        min_tick, max_tick = default_tick_range(fee)
        r = client.mint_liquidity(
            pool,
            amount0,
            amount1,
            tick_lower=min_tick,
            tick_upper=max_tick,
            deadline=2**64,
        )
        assert r["status"]

        position_balance = client.nonFungiblePositionManager.functions.balanceOf(
            _addr_to_str(client.address)
        ).call()
        assert position_balance > 0

        position_array = client.get_liquidity_positions()
        assert len(position_array) > 0

    @pytest.mark.parametrize(
        "deadline",
        [(2**64)],
    )
    def test_close_position(self, client: Uniswap, deadline):
        if client.version != 3:
            pytest.skip("Not supported in this version of Uniswap")
        position_array = client.get_liquidity_positions()
        tokenId = position_array[0]
        r = client.close_position(tokenId, deadline=deadline)
        assert r["status"]

    @pytest.mark.parametrize("token0, token1", [("DAI", "USDC")])
    def test_get_tvl_in_pool_on_chain(self, client: Uniswap, tokens, token0, token1):
        if client.version != 3:
            pytest.skip("Not supported in this version of Uniswap")

        pool = client.get_pool_instance(tokens[token0], tokens[token1])
        tvl_0, tvl_1 = client.get_tvl_in_pool(pool)
        assert tvl_0 > 0
        assert tvl_1 > 0

    @pytest.mark.skip
    @pytest.mark.parametrize(
        "token, max_eth",
        [
            ("UNI", 0.00001 * ONE_ETH),
            ("DAI", 0.00001 * ONE_ETH),
        ],
    )
    def test_add_liquidity(self, client: Uniswap, tokens, web3: Web3, token, max_eth):
        token = tokens[token]
        r = client.add_liquidity(token, max_eth)
        tx = web3.eth.wait_for_transaction_receipt(r, timeout=RECEIPT_TIMEOUT)
        assert tx["status"]

    @pytest.mark.skip
    @pytest.mark.parametrize(
        "token, max_token, expectation",
        [
            ("UNI", 0.00001 * ONE_ETH, does_not_raise()),
            ("DAI", 0.00001 * ONE_ETH, does_not_raise()),
        ],
    )
    def test_remove_liquidity(
        self, client: Uniswap, web3: Web3, tokens, token, max_token, expectation
    ):
        token = tokens[token]
        with expectation:
            r = client.remove_liquidity(tokens[token], max_token)
            tx = web3.eth.wait_for_transaction_receipt(r)
            assert tx["status"]

    # ------ Make Trade ----------------------------------------------------------------
    @pytest.mark.parametrize(
        "input_token, output_token, qty, recipient, expectation",
        [
            # ETH -> Token
            ("ETH", "DAI", ONE_ETH, None, does_not_raise),
            # Token -> Token
            ("DAI", "USDC", ONE_ETH, None, does_not_raise),
            # Token -> ETH
            ("USDC", "ETH", ONE_USDC, None, does_not_raise),
            # ("ETH", "UNI", 0.00001 * ONE_ETH, ZERO_ADDRESS, does_not_raise),
            # ("UNI", "ETH", 0.00001 * ONE_ETH, ZERO_ADDRESS, does_not_raise),
            # ("DAI", "UNI", 0.00001 * ONE_ETH, ZERO_ADDRESS, does_not_raise),
        ],
    )
    def test_make_trade(
        self,
        client: Uniswap,
        web3: Web3,
        tokens,
        test_assets,
        input_token,
        output_token,
        qty: int,
        recipient,
        expectation,
    ):
        input_token, output_token = tokens[input_token], tokens[output_token]
        if client.version == 1 and ETH_ADDRESS not in [input_token, output_token]:
            pytest.skip(
                "Not supported in this version of Uniswap, or at least no liquidity"
            )
        with expectation():
            bal_in_before = client.get_token_balance(input_token)

            txid = client.make_trade(input_token, output_token, qty, recipient)
            tx = web3.eth.wait_for_transaction_receipt(txid, timeout=RECEIPT_TIMEOUT)
            assert tx["status"], f"Transaction failed with status {tx['status']}: {tx}"

            # TODO: Checks for ETH, taking gas into account
            bal_in_after = client.get_token_balance(input_token)
            if input_token != tokens["ETH"]:
                assert bal_in_before - qty == bal_in_after

    @pytest.mark.parametrize(
        "input_token, output_token, qty, recipient, expectation",
        [
            # ETH -> Token
            ("ETH", "DAI", ONE_ETH, None, does_not_raise),
            # Token -> Token
            ("DAI", "USDC", ONE_USDC, None, does_not_raise),
            # Token -> ETH
            ("DAI", "ETH", ONE_ETH // 10, None, does_not_raise),
            # FIXME: These should probably be uncommented eventually
            # ("ETH", "UNI", int(0.000001 * ONE_ETH), ZERO_ADDRESS),
            # ("UNI", "ETH", int(0.000001 * ONE_ETH), ZERO_ADDRESS),
            # ("DAI", "UNI", int(0.000001 * ONE_ETH), ZERO_ADDRESS),
            (
                "DAI",
                "ETH",
                10 * ONE_ETH,
                None,
                lambda: pytest.raises(InsufficientBalance),
            ),
            ("DAI", "DAI", ONE_USDC, None, lambda: pytest.raises(ValueError)),
        ],
    )
    def test_make_trade_output(
        self,
        client: Uniswap,
        web3: Web3,
        tokens,
        test_assets,
        input_token,
        output_token,
        qty: int,
        recipient,
        expectation,
    ):
        input_token, output_token = tokens[input_token], tokens[output_token]
        if client.version == 1 and ETH_ADDRESS not in [input_token, output_token]:
            pytest.skip(
                "Not supported in this version of Uniswap, or at least no liquidity"
            )
        with expectation():
            balance_before = client.get_token_balance(output_token)

            r = client.make_trade_output(input_token, output_token, qty, recipient)
            tx = web3.eth.wait_for_transaction_receipt(r, timeout=RECEIPT_TIMEOUT)
            assert tx["status"]

            # TODO: Checks for ETH, taking gas into account
            balance_after = client.get_token_balance(output_token)
            if output_token != tokens["ETH"]:
                assert balance_before + qty == balance_after<|MERGE_RESOLUTION|>--- conflicted
+++ resolved
@@ -69,14 +69,11 @@
     """
     tokens = get_tokens(client.netname)
 
-<<<<<<< HEAD
-    for token_name, amount in [("DAI", 100 * 10**18), ("USDC", 100 * 10**6)]:
-=======
+
     for token_name, amount in [
         ("DAI", 10_000 * ONE_DAI),
         ("USDC", 10_000 * ONE_USDC),
     ]:
->>>>>>> 7a908112
         token_addr = tokens[token_name]
         price = client.get_price_output(_str_to_addr(ETH_ADDRESS), token_addr, amount)
         logger.info(f"Cost of {amount} {token_name}: {price}")
@@ -137,15 +134,13 @@
     yield
 
 
-<<<<<<< HEAD
+
 ONE_ETH = 10**18
 ONE_USDC = 10**6
 
 ZERO_ADDRESS = "0x0000000000000000000000000000000000000000"
 
 
-=======
->>>>>>> 7a908112
 # TODO: Change pytest.param(..., mark=pytest.mark.xfail) to the expectation/raises method
 @pytest.mark.usefixtures("client", "web3")
 class TestUniswap(object):
