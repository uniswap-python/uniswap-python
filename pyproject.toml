--- conflicted
+++ resolved
@@ -1,11 +1,6 @@
 [tool.poetry]
-<<<<<<< HEAD
 name = "uniswap-python-route"
-version = "0.5.5.4"
-=======
-name = "uniswap-python"
-version = "0.7.2"  # this is automatically set in CI on tagged releases (before pushed to PyPI)
->>>>>>> 59fba764
+version = "0.7.2"
 description = "An unofficial Python wrapper for the decentralized exchange Uniswap"
 repository = "https://github.com/starascendin/uniswap-python"
 readme = "README.md"
